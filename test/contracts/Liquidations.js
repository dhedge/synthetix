--- conflicted
+++ resolved
@@ -124,11 +124,6 @@
 	});
 
 	describe('Default settings', () => {
-<<<<<<< HEAD
-		it('liquidation ratio is 200%', async () => {
-			const liquidationRatio = await liquidations.liquidationRatio();
-			assert.bnEqual(liquidationRatio, toUnit('2'));
-=======
 		it('liquidation (issuance) ratio is .5 or 1/2', async () => {
 			const liquidationRatio = await liquidations.liquidationRatio();
 			assert.bnEqual(liquidationRatio, toUnit('.5'));
@@ -136,7 +131,6 @@
 		it('liquidation collateral ratio is 200%', async () => {
 			const liquidationCollateralRatio = await liquidations.liquidationCollateralRatio();
 			assert.bnEqual(liquidationCollateralRatio, toUnit('2'));
->>>>>>> f927cef2
 		});
 		it('liquidation penalty is 10%', async () => {
 			const liquidationPenalty = await liquidations.liquidationPenalty();
@@ -146,15 +140,9 @@
 			const liquidationDelay = await liquidations.liquidationDelay();
 			assert.bnEqual(liquidationDelay, week * 2);
 		});
-<<<<<<< HEAD
-		it('MAX_LIQUIDATION_RATIO is 1000%', async () => {
-			const MAX_LIQUIDATION_RATIO = await liquidations.MAX_LIQUIDATION_RATIO();
-			assert.bnEqual(MAX_LIQUIDATION_RATIO, toUnit('10'));
-=======
 		it('MAX_LIQUIDATION_RATIO is 100%', async () => {
 			const MAX_LIQUIDATION_RATIO = await liquidations.MAX_LIQUIDATION_RATIO();
 			assert.bnEqual(MAX_LIQUIDATION_RATIO, toUnit('1'));
->>>>>>> f927cef2
 		});
 		it('MAX_LIQUIDATION_PENALTY is 25%', async () => {
 			const MAX_LIQUIDATION_PENALTY = await liquidations.MAX_LIQUIDATION_PENALTY();
@@ -176,11 +164,7 @@
 			it('setLiquidationRatio() can only be invoked by owner', async () => {
 				await onlyGivenAddressCanInvoke({
 					fnc: liquidations.setLiquidationRatio,
-<<<<<<< HEAD
-					args: [toUnit('2')],
-=======
 					args: [toUnit('.5')],
->>>>>>> f927cef2
 					address: owner,
 					accounts,
 					reason: 'Only the contract owner may perform this action',
@@ -196,42 +180,6 @@
 				});
 			});
 			describe('when owner sets expected properties', () => {
-<<<<<<< HEAD
-				it('owner can set liquidationRatio to 300%', async () => {
-					await liquidations.setLiquidationRatio(toUnit('3'), { from: owner });
-					const liquidationRatio = await liquidations.liquidationRatio();
-					assert.bnEqual(liquidationRatio, toUnit('3'));
-				});
-				it('owner can set liquidationRatio to 200%', async () => {
-					await liquidations.setLiquidationRatio(toUnit('2'), { from: owner });
-					const liquidationRatio = await liquidations.liquidationRatio();
-					assert.bnEqual(liquidationRatio, toUnit('2'));
-				});
-				it('owner can set liquidationRatio to 150%', async () => {
-					await liquidations.setLiquidationRatio(toUnit('1.5'), { from: owner });
-					const liquidationRatio = await liquidations.liquidationRatio();
-					assert.bnEqual(liquidationRatio, toUnit('1.5'));
-				});
-				it('owner can set liquidationRatio to 110%', async () => {
-					await liquidations.setLiquidationRatio(toUnit('1.1'), { from: owner });
-					const liquidationRatio = await liquidations.liquidationRatio();
-					assert.bnEqual(liquidationRatio, toUnit('1.1'));
-				});
-				it('owner can set liquidationPenalty to 25%', async () => {
-					await liquidations.setLiquidationPenalty(toUnit('.25'), { from: owner });
-					const liquidationPenalty = await liquidations.liquidationPenalty();
-					assert.bnEqual(liquidationPenalty, toUnit('.25'));
-				});
-				it('owner can set liquidationPenalty to 1%', async () => {
-					await liquidations.setLiquidationPenalty(toUnit('.01'), { from: owner });
-					const liquidationPenalty = await liquidations.liquidationPenalty();
-					assert.bnEqual(liquidationPenalty, toUnit('.01'));
-				});
-				it('owner can set liquidationPenalty to 0%', async () => {
-					await liquidations.setLiquidationPenalty(toUnit('0'), { from: owner });
-					const liquidationPenalty = await liquidations.liquidationPenalty();
-					assert.bnEqual(liquidationPenalty, toUnit('0'));
-=======
 				xit('owner can change liquidationCollateralRatio to 300%', async () => {
 					await liquidations.setLiquidationRatio(toUnit('.3333333333333'), { from: owner });
 					assert.bnEqual(await liquidations.liquidationCollateralRatio(), toUnit('3'));
@@ -263,7 +211,6 @@
 				it('owner can set liquidationPenalty to 0%', async () => {
 					await liquidations.setLiquidationPenalty(toUnit('0'), { from: owner });
 					assert.bnEqual(await liquidations.liquidationPenalty(), toUnit('0'));
->>>>>>> f927cef2
 				});
 				it('owner can set liquidationDelay to 1 day', async () => {
 					await liquidations.setLiquidationDelay(day, { from: owner });
@@ -302,20 +249,6 @@
 							from: owner,
 						}),
 						'liquidationRatio > MAX_LIQUIDATION_RATIO'
-<<<<<<< HEAD
-					);
-				});
-				it('when setLiquidationRatio is set below MIN_LIQUIDATION_RATIO then revert', async () => {
-					const MIN_LIQUIDATION_RATIO = await liquidations.MIN_LIQUIDATION_RATIO();
-					const newLiquidationRatio = MIN_LIQUIDATION_RATIO.sub(toUnit('1'));
-
-					await assert.revert(
-						liquidations.setLiquidationRatio(newLiquidationRatio, {
-							from: owner,
-						}),
-						'liquidationRatio < MIN_LIQUIDATION_RATIO + liquidationPenalty'
-=======
->>>>>>> f927cef2
 					);
 				});
 				it('when setLiquidationPenalty is set above MAX_LIQUIDATION_PENALTY then revert', async () => {
@@ -474,86 +407,6 @@
 			});
 		});
 	});
-<<<<<<< HEAD
-	describe('Given anyone calls liquidateDelinquentAccount on alice', () => {
-		let exchanger;
-	describe('given Alice is undercollateralized', () => {
-		beforeEach(async () => {
-			exchanger = await MockExchanger.new(synthetix.address);
-			await addressResolver.importAddresses(['Exchanger'].map(toBytes32), [exchanger.address], {
-				from: owner,
-			});
-			// now have synthetix resync its cache
-			await synthetix.setResolverAndSyncCache(addressResolver.address, { from: owner });
-		});
-		it('when SNX rate is stale then revert', async () => {
-			fastForward(hour * 4); // 3 hour stale period
-			await assert.revert(
-				synthetix.liquidateDelinquentAccount(alice, sUSD100, { from: bob }),
-				'Rate stale or not a synth'
-			);
-		});
-		it('when a liquidator has SettlementOwing from hasWaitingPeriodOrSettlementOwing then revert', async () => {
-			// Setup Bob with a settlement oweing
-			console.log('exchanger.setReclaim(sUSD100)');
-			await exchanger.setReclaim(sUSD100);
-			await exchanger.setNumEntries(1);
-
-			await assert.revert(
-				synthetix.liquidateDelinquentAccount(alice, sUSD100, { from: bob }),
-				'sUSD needs to be settled'
-			);
-		});
-		it('when a liquidator has hasWaitingPeriod from hasWaitingPeriodOrSettlementOwing then revert', async () => {
-			// Setup Bob with a waiting period
-			await exchanger.setMaxSecsLeft(180);
-			await exchanger.setNumEntries(1);
-			await assert.revert(
-				synthetix.liquidateDelinquentAccount(alice, sUSD100, { from: bob }),
-				'sUSD needs to be settled'
-			);
-		});
-		it('when an account is not isOpenForLiquidation then revert', async () => {
-			await assert.revert(
-				synthetix.liquidateDelinquentAccount(alice, sUSD100, { from: bob }),
-				'Account not open for liquidation'
-			);
-		});
-	});
-	describe('given Alice is undercollateralized', () => {
-		beforeEach(async () => {
-			await updateSNXPrice('10');
-
-			// Alice issues sUSD
-			await synthetix.transfer(alice, toUnit('800'), { from: owner });
-			await synthetix.issueMaxSynths({ from: alice });
-
-			// Drop SNX value to $1
-			await updateSNXPrice('1');
-		});
-		it('and liquidation ratio is 200%', async () => {
-			assert.bnEqual(await liquidations.liquidationRatio(), toUnit('2'));
-		});
-		it('and liquidation penalty is 10%', async () => {
-			assert.bnEqual(await liquidations.liquidationPenalty(), toUnit('.1'));
-		});
-		it('and liquidation delay is 2 weeks', async () => {
-			assert.bnEqual(await liquidations.liquidationDelay(), week * 2);
-		});
-		describe('when Alice has not been flagged for liquidation', () => {
-			it('and Alice calls checkAndRemoveAccountInLiquidation then it reverts', async () => {
-				await assert.revert(
-					liquidations.checkAndRemoveAccountInLiquidation(alice, {
-						from: alice,
-					}),
-					'Account has no liquidation set'
-				);
-			});
-		});
-		describe.only('when Bob flags Alice for liquidation', () => {
-			let flagForLiquidationTransaction;
-			let timeOfTransaction;
-=======
 	describe('when anyone calls liquidateDelinquentAccount on alice', () => {
 		let exchanger;
 		describe('then do liquidation checks', () => {
@@ -600,7 +453,6 @@
 			});
 		});
 		describe('when Alice is undercollateralized', () => {
->>>>>>> f927cef2
 			beforeEach(async () => {
 				// wen SNX 6 dolla
 				await updateSNXPrice('6');
@@ -631,194 +483,6 @@
 					);
 				});
 			});
-<<<<<<< HEAD
-			describe('when the price of SNX increases', () => {
-				let removeFlagTransaction;
-				beforeEach(async () => {
-					await updateSNXPrice('10');
-				});
-				describe('when Alice calls checkAndRemoveAccountInLiquidation', () => {
-					beforeEach(async () => {
-						removeFlagTransaction = await liquidations.checkAndRemoveAccountInLiquidation(alice, {
-							from: alice,
-						});
-					});
-					it('then Alice liquidation entry is removed', async () => {
-						const deadline = await liquidations.getLiquidationDeadlineForAccount(alice);
-						assert.bnEqual(deadline, 0);
-					});
-					it('then Alices account is not open for liquidation', async () => {
-						const isOpenForLiquidation = await liquidations.isOpenForLiquidation(alice);
-						assert.bnEqual(isOpenForLiquidation, false);
-					});
-					it('then event AccountRemovedFromLiqudation is emitted', async () => {
-						assert.eventEqual(removeFlagTransaction, 'AccountRemovedFromLiqudation', {
-							account: alice,
-						});
-					});
-				});
-			});
-			describe('given the liquidation deadline has passed ', () => {
-				beforeEach(async () => {
-					await fastForwardAndUpdateRates(week * 2.1);
-				});
-				describe('when Alice c-ratio is above the liquidation Ratio and bob liquidates alice', () => {
-					let burnTransaction;
-					beforeEach(async () => {
-						await updateSNXPrice('3');
-
-						// Get Bob some sUSD
-						await sUSDContract.issue(bob, sUSD100, {
-							from: owner,
-						});
-
-						// Bob Liquidates Alice
-						await synthetix.liquidateDelinquentAccount(alice, sUSD100, { from: bob });
-					});
-					it('then AccountRemovedFromLiqudation event is emitted', async () => {
-						assert.eventEqual(burnTransaction, 'AccountRemovedFromLiqudation', {
-							account: alice,
-						});
-					});
-					it('then Alice liquidation entry is removed', async () => {
-						const deadline = await liquidations.getLiquidationDeadlineForAccount(alice);
-						assert.bnEqual(deadline, 0);
-					});
-					it('then Alices account is not open for liquidation', async () => {
-						const isOpenForLiquidation = await liquidations.isOpenForLiquidation(alice);
-						assert.bnEqual(isOpenForLiquidation, false);
-					});
-					it('then Bob still has 100sUSD', async () => {
-						assert.bnEqual(await sUSDContract.balanceOf(bob), sUSD100);
-					});
-					it('then Bob still has 0 SNX', async () => {
-						assert.bnEqual(await synthetix.balanceOf(bob), 0);
-					});
-					it('then Alice still has 800 SNX', async () => {
-						assert.bnEqual(await synthetix.balanceOf(alice), toUnit('800'));
-					});
-				});
-
-				describe('when Alice burnSynthsToTarget to fix her c-ratio ', () => {
-					let burnTransaction;
-					beforeEach(async () => {
-						await updateSNXPrice('1');
-						burnTransaction = await synthetix.burnSynthsToTarget({ from: alice });
-					});
-					xit('then AccountRemovedFromLiqudation event is emitted', async () => {
-						assert.eventEqual(burnTransaction, 'AccountRemovedFromLiqudation', {
-							account: alice,
-						});
-					});
-					it('then Alice liquidation entry is removed', async () => {
-						const deadline = await liquidations.getLiquidationDeadlineForAccount(alice);
-						assert.bnEqual(deadline, 0);
-					});
-					it('then Alices account is not open for liquidation', async () => {
-						const isOpenForLiquidation = await liquidations.isOpenForLiquidation(alice);
-						assert.bnEqual(isOpenForLiquidation, false);
-					});
-				});
-				describe('when Alice does not fix her c-ratio ', () => {
-					beforeEach(async () => {
-						await updateSNXPrice('1');
-					});
-					it('then isOpenForLiquidation returns true for Alice', async () => {
-						const isOpenForLiquidation = await liquidations.isOpenForLiquidation(alice);
-						assert.equal(isOpenForLiquidation, true);
-					});
-					it('when carol calls liquidateDelinquentAccount but has 0 sUSD then revert', async () => {
-						assert.bnEqual(await sUSDContract.balanceOf(carol), 0);
-
-						await assert.revert(
-							synthetix.liquidateDelinquentAccount(alice, sUSD100, { from: carol }),
-							'Not enough sUSD'
-						);
-					});
-					it('when Bobs liquidates alice for 100 sUSD but only has 99 sUSD then revert', async () => {
-						const sUSD99 = toUnit('99');
-						await sUSDContract.issue(bob, sUSD99, {
-							from: owner,
-						});
-						assert.bnEqual(await sUSDContract.balanceOf(bob), sUSD99);
-						await assert.revert(
-							synthetix.liquidateDelinquentAccount(alice, sUSD100, { from: bob }),
-							'Not enough sUSD'
-						);
-					});
-					describe('when Alice calls checkAndRemoveAccountInLiquidation', () => {
-						beforeEach(async () => {
-							await liquidations.checkAndRemoveAccountInLiquidation(alice, {
-								from: alice,
-							});
-						});
-						it('then Alices account is still open for liquidation', async () => {
-							const isOpenForLiquidation = await liquidations.isOpenForLiquidation(alice);
-							assert.bnEqual(isOpenForLiquidation, true);
-						});
-						it('then Alice liquidation deadline still exists', async () => {
-							const deadline = await liquidations.getLiquidationDeadlineForAccount(alice);
-							assert.notEqual(deadline, 0);
-						});
-					});
-					describe('when Bob liquidates alice for 100 sUSD to get 110 SNX', () => {
-						const SNX110 = toUnit('110');
-						let aliceDebtBefore;
-						let aliceSNXBefore;
-						beforeEach(async () => {
-							// Get Bob some sUSD
-							await sUSDContract.issue(bob, sUSD100, {
-								from: owner,
-							});
-							assert.bnEqual(await sUSDContract.balanceOf(bob), sUSD100);
-
-							// Record Alices state
-							aliceDebtBefore = await synthetix.debtBalanceOf(alice, sUSD);
-							console.log('aliceDebtBefore', aliceDebtBefore.toString());
-							aliceSNXBefore = await synthetix.balanceOf(alice);
-
-							// Bob Liquidates Alice
-							await synthetix.liquidateDelinquentAccount(alice, sUSD100, { from: bob });
-						});
-						it('then Bob sUSD balance is reduced by 100 sUSD', async () => {
-							assert.bnEqual(await sUSDContract.balanceOf(bob), 0);
-						});
-						it('then Alice debt is reduced by 100 sUSD', async () => {
-							const aliceDebtAfter = await synthetix.debtBalanceOf(alice, sUSD);
-							const difference = aliceDebtBefore.sub(aliceDebtAfter);
-							assert.bnEqual(difference, sUSD100);
-						});
-						it('then Alice has less SNX + penalty', async () => {
-							const aliceSNXAfter = await synthetix.balanceOf(alice);
-							const difference = aliceSNXBefore.sub(aliceSNXAfter);
-							assert.bnEqual(difference, SNX110);
-						});
-						it('then Bob has 100 SNX + the 10 SNX penalty (110)', async () => {
-							const snxBalance = await synthetix.balanceOf(bob);
-							assert.bnEqual(snxBalance, SNX110);
-						});
-						it('then Alice SNX balance is 690', async () => {
-							const aliceSNXAfter = await synthetix.balanceOf(alice);
-							assert.bnEqual(aliceSNXAfter, toUnit('690'));
-						});
-						xit('then Alice debt is 433.33', async () => {
-							const aliceDebtAfter = await synthetix.debtBalanceOf(alice, sUSD);
-							assert.bnEqual(aliceDebtAfter, toUnit('433.33'));
-						});
-						xit('then Alice collateralisationRatio is 158.77%', async () => {
-							const aliceCRatioAfter = await synthetix.collateralisationRatio(alice);
-							assert.bnEqual(aliceCRatioAfter, toUnit('1.5877'));
-						});
-						describe('when carol liquidatues Alive with 50 sUSD', () => {
-							const sUSD50 = toUnit('50');
-							const SNX55 = toUnit('55');
-							beforeEach(async () => {
-								// Get Carol some sUSD
-								await sUSDContract.issue(carol, sUSD50, {
-									from: owner,
-								});
-								assert.bnEqual(await sUSDContract.balanceOf(carol), sUSD50);
-=======
 			describe('when Bob flags Alice for liquidation', () => {
 				let flagForLiquidationTransaction;
 				let timeOfTransaction;
@@ -998,25 +662,12 @@
 									from: owner,
 								});
 								assert.bnEqual(await sUSDContract.balanceOf(bob), sUSD100);
->>>>>>> f927cef2
 
 								// Record Alices state
 								aliceDebtBefore = await synthetix.debtBalanceOf(alice, sUSD);
 								console.log('aliceDebtBefore', aliceDebtBefore.toString());
 								aliceSNXBefore = await synthetix.balanceOf(alice);
 
-<<<<<<< HEAD
-								// Carol Liquidates Alice
-								await synthetix.liquidateDelinquentAccount(alice, sUSD50, { from: carol });
-							});
-							it('then Carols sUSD balance is reduced by 50 sUSD', async () => {
-								assert.bnEqual(await sUSDContract.balanceOf(carol), 0);
-							});
-							it('then Alice debt is reduced by 50 sUSD', async () => {
-								const aliceDebtAfter = await synthetix.debtBalanceOf(alice, sUSD);
-								const difference = aliceDebtBefore.sub(aliceDebtAfter);
-								assert.bnEqual(difference, sUSD50);
-=======
 								// Bob Liquidates Alice
 								await synthetix.liquidateDelinquentAccount(alice, sUSD100, { from: bob });
 							});
@@ -1027,39 +678,10 @@
 								const aliceDebtAfter = await synthetix.debtBalanceOf(alice, sUSD);
 								const difference = aliceDebtBefore.sub(aliceDebtAfter);
 								assert.bnEqual(difference, sUSD100);
->>>>>>> f927cef2
 							});
 							it('then Alice has less SNX + penalty', async () => {
 								const aliceSNXAfter = await synthetix.balanceOf(alice);
 								const difference = aliceSNXBefore.sub(aliceSNXAfter);
-<<<<<<< HEAD
-								assert.bnEqual(difference, SNX55);
-							});
-							it('then Carol has 50 SNX + the 5 SNX penalty (55)', async () => {
-								const snxBalance = await synthetix.balanceOf(carol);
-								assert.bnEqual(snxBalance, SNX55);
-							});
-							it('then Alice SNX balance is 635', async () => {
-								const aliceSNXAfter = await synthetix.balanceOf(alice);
-								assert.bnEqual(aliceSNXAfter, toUnit('635'));
-							});
-							xit('then Alice debt is 383.33', async () => {
-								const aliceDebtAfter = await synthetix.debtBalanceOf(alice, sUSD);
-								assert.bnEqual(aliceDebtAfter, toUnit('383.33'));
-							});
-							xit('then Alice collateralisationRatio is X%', async () => {
-								const aliceCRatioAfter = await synthetix.collateralisationRatio(alice);
-								assert.bnEqual(aliceCRatioAfter, toUnit('X'));
-							});
-							describe('when Bob liqudates Alice with 1000 sUSD', () => {
-								const sUSD1000 = toUnit('1000');
-								let liquidationTransaction;
-								beforeEach(async () => {
-									await sUSDContract.issue(bob, sUSD1000, {
-										from: owner,
-									});
-									assert.bnEqual(await sUSDContract.balanceOf(bob), sUSD1000);
-=======
 								assert.bnEqual(difference, SNX110);
 							});
 							it('then Bob has 100 SNX + the 10 SNX penalty (110)', async () => {
@@ -1087,41 +709,12 @@
 										from: owner,
 									});
 									assert.bnEqual(await sUSDContract.balanceOf(carol), sUSD50);
->>>>>>> f927cef2
 
 									// Record Alices state
 									aliceDebtBefore = await synthetix.debtBalanceOf(alice, sUSD);
 									console.log('aliceDebtBefore', aliceDebtBefore.toString());
 									aliceSNXBefore = await synthetix.balanceOf(alice);
 
-<<<<<<< HEAD
-									// Bob Liquidates Alice
-									liquidationTransaction = await synthetix.liquidateDelinquentAccount(
-										alice,
-										sUSD1000,
-										{
-											from: bob,
-										}
-									);
-								});
-								it('then Bobs liquidation partially liquidates the 1000 sUSD');
-								it('then Alice liquidation entry is removed', async () => {
-									const deadline = await liquidations.getLiquidationDeadlineForAccount(alice);
-									assert.bnEqual(deadline, 0);
-								});
-								it('then Alices account is not open for liquidation', async () => {
-									const isOpenForLiquidation = await liquidations.isOpenForLiquidation(alice);
-									assert.bnEqual(isOpenForLiquidation, false);
-								});
-								it('then event AccountRemovedFromLiqudation is emitted', async () => {
-									assert.eventEqual(liquidationTransaction, 'AccountRemovedFromLiqudation', {
-										account: alice,
-									});
-								});
-								it('then Alice collateralisationRatio is 800%', async () => {
-									const aliceCRatioAfter = await synthetix.collateralisationRatio(alice);
-									assert.bnEqual(aliceCRatioAfter, toUnit('8'));
-=======
 									// Carol Liquidates Alice
 									await synthetix.liquidateDelinquentAccount(alice, sUSD50, { from: carol });
 								});
@@ -1210,7 +803,6 @@
 										const issuanceRatio = await synthetixState.issuanceRatio(alice);
 										assert.bnEqual(aliceCRatioAfter, issuanceRatio);
 									});
->>>>>>> f927cef2
 								});
 							});
 						});
