'use strict';

const { artifacts, contract, web3 } = require('@nomiclabs/buidler');

const { assert, addSnapshotBeforeRestoreAfterEach } = require('./common');

const { setupAllContracts, setupContract } = require('./setup');

const { currentTime, multiplyDecimal, divideDecimal, toUnit, fastForward } = require('../utils')();

const {
	onlyGivenAddressCanInvoke,
	ensureOnlyExpectedMutativeFunctions,
	setStatus,
} = require('./helpers');

const {
	toBytes32,
	defaults: { ISSUANCE_RATIO, LIQUIDATION_DELAY, LIQUIDATION_RATIO, LIQUIDATION_PENALTY },
} = require('../..');

const MockExchanger = artifacts.require('MockExchanger');
const FlexibleStorage = artifacts.require('FlexibleStorage');

contract('Liquidations', accounts => {
	const [sUSD, SNX] = ['sUSD', 'SNX'].map(toBytes32);
<<<<<<< HEAD
	const [, owner, oracle, account1, alice, bob, carol, david] = accounts;
=======
	const [deployerAccount, owner, oracle, account1, alice, bob, carol, david] = accounts;
>>>>>>> 6125f587
	const week = 3600 * 24 * 7;
	const sUSD100 = toUnit('100');

	let addressResolver,
		exchangeRates,
		liquidations,
		sUSDContract,
		synthetix,
		synthetixState,
		systemSettings,
		systemStatus,
		feePoolState,
		issuer,
		timestamp;

	// run this once before all tests to prepare our environment, snapshots on beforeEach will take
	// care of resetting to this state
	before(async () => {
		({
			AddressResolver: addressResolver,
			ExchangeRates: exchangeRates,
			Liquidations: liquidations,
			SynthsUSD: sUSDContract,
			Synthetix: synthetix,
			SynthetixState: synthetixState,
			SystemSettings: systemSettings,
			SystemStatus: systemStatus,
			FeePoolState: feePoolState,
			Issuer: issuer,
		} = await setupAllContracts({
			accounts,
			synths: ['sUSD'],
			contracts: [
				'AddressResolver',
				'ExchangeRates',
				'Exchanger', // required for Synthetix to check if exchanger().hasWaitingPeriodOrSettlementOwing
				'FeePool',
				'FeePoolState', // required for checking issuance data appended
				'Issuer',
				'Liquidations',
				'SystemStatus', // test system status controls
				'SystemSettings',
				'Synthetix',
				'SynthetixState',
			],
		}));
	});

	addSnapshotBeforeRestoreAfterEach();

	const fastForwardAndUpdateRates = async seconds => {
		await fastForward(seconds);
		await updateRatesWithDefaults();
	};

	const updateRatesWithDefaults = async () => {
		timestamp = await currentTime();
		// SNX is 6 dolla
		await updateSNXPrice('6');
	};

	const updateSNXPrice = async rate => {
		timestamp = await currentTime();
		await exchangeRates.updateRates([SNX], [rate].map(toUnit), timestamp, {
			from: oracle,
		});
	};

	it('ensure only known functions are mutative', () => {
		ensureOnlyExpectedMutativeFunctions({
			abi: liquidations.abi,
			ignoreParents: ['MixinResolver'],
			expected: [
				'flagAccountForLiquidation',
				'removeAccountInLiquidation',
				'checkAndRemoveAccountInLiquidation',
			],
		});
	});

	it('should set constructor params on deployment', async () => {
		const instance = await setupContract({
			contract: 'Liquidations',
			accounts,
			skipPostDeploy: true,
			args: [account1, addressResolver.address],
		});

		assert.equal(await instance.owner(), account1);
		assert.equal(await instance.resolver(), addressResolver.address);
	});

	describe('Default settings', () => {
		it('liquidation (issuance) ratio', async () => {
			const liquidationRatio = await liquidations.liquidationRatio();
			assert.bnEqual(liquidationRatio, LIQUIDATION_RATIO);
		});
		it('liquidation collateral ratio is inverted ratio', async () => {
			const liquidationCollateralRatio = await liquidations.liquidationCollateralRatio();
			assert.bnEqual(liquidationCollateralRatio, divideDecimal(toUnit('1'), LIQUIDATION_RATIO));
		});
		it('liquidation penalty ', async () => {
			const liquidationPenalty = await liquidations.liquidationPenalty();
			assert.bnEqual(liquidationPenalty, LIQUIDATION_PENALTY);
		});
		it('liquidation delay', async () => {
			const liquidationDelay = await liquidations.liquidationDelay();
			assert.bnEqual(liquidationDelay, LIQUIDATION_DELAY);
		});
		it('issuance ratio is correctly configured as a default', async () => {
			assert.bnEqual(await liquidations.issuanceRatio(), ISSUANCE_RATIO);
		});
	});

	describe('with issuanceRatio of 0.125', () => {
		beforeEach(async () => {
			// Set issuanceRatio to 800%
			const issuanceRatio800 = toUnit('0.125');
			await systemSettings.setIssuanceRatio(issuanceRatio800, { from: owner });

			await updateRatesWithDefaults();
		});
		describe('system staleness checks', () => {
			describe('when SNX is stale', () => {
				beforeEach(async () => {
					const rateStalePeriod = await exchangeRates.rateStalePeriod();

					// fast forward until rates are stale
					await fastForward(rateStalePeriod + 1);
				});
				it('when flagAccountForLiquidation() is invoked, it reverts for rate stale', async () => {
<<<<<<< HEAD
					await assert.revert(
						liquidations.flagAccountForLiquidation(alice, { from: owner }),
						'Rate stale or not a synth'
					);
				});
				it('when checkAndRemoveAccountInLiquidation() is invoked, it reverts for rate stale', async () => {
					await assert.revert(
						liquidations.checkAndRemoveAccountInLiquidation(alice, { from: owner }),
						'Rate stale or not a synth'
					);
				});
			});
			describe('when the system is suspended', () => {
				beforeEach(async () => {
					await setStatus({ owner, systemStatus, section: 'System', suspend: true });
				});
				it('when liquidateDelinquentAccount() is invoked, it reverts with operation prohibited', async () => {
					await assert.revert(
						synthetix.liquidateDelinquentAccount(alice, toUnit('10'), { from: owner }),
						'Operation prohibited'
=======
					await assert.revert(
						liquidations.flagAccountForLiquidation(alice, { from: owner }),
						'Rate stale or not a synth'
					);
				});
				it('when checkAndRemoveAccountInLiquidation() is invoked, it reverts for rate stale', async () => {
					await assert.revert(
						liquidations.checkAndRemoveAccountInLiquidation(alice, { from: owner }),
						'Rate stale or not a synth'
					);
				});
			});
			describe('when the system is suspended', () => {
				beforeEach(async () => {
					await setStatus({ owner, systemStatus, section: 'System', suspend: true });
				});
				it('when liquidateDelinquentAccount() is invoked, it reverts with operation prohibited', async () => {
					await assert.revert(
						synthetix.liquidateDelinquentAccount(alice, toUnit('10'), { from: owner }),
						'Operation prohibited'
					);
				});
				it('when checkAndRemoveAccountInLiquidation() is invoked, it reverts with operation prohibited', async () => {
					await assert.revert(
						liquidations.checkAndRemoveAccountInLiquidation(alice, { from: owner }),
						'Operation prohibited'
					);
				});
			});
			describe('when the liquidation default params not set', () => {
				let storage;
				beforeEach(async () => {
					storage = await FlexibleStorage.new(addressResolver.address, {
						from: deployerAccount,
					});

					// replace FlexibleStorage in resolver
					await addressResolver.importAddresses(
						['FlexibleStorage'].map(toBytes32),
						[storage.address],
						{
							from: owner,
						}
>>>>>>> 6125f587
					);

					await liquidations.setResolverAndSyncCache(addressResolver.address, { from: owner });
					await systemSettings.setResolverAndSyncCache(addressResolver.address, { from: owner });
				});
<<<<<<< HEAD
				it('when checkAndRemoveAccountInLiquidation() is invoked, it reverts with operation prohibited', async () => {
					await assert.revert(
						liquidations.checkAndRemoveAccountInLiquidation(alice, { from: owner }),
						'Operation prohibited'
=======
				it('when flagAccountForLiquidation() is invoked, it reverts with liquidation ratio not set', async () => {
					await assert.revert(
						liquidations.flagAccountForLiquidation(alice, { from: owner }),
						'Liquidation ratio not set'
>>>>>>> 6125f587
					);
				});
				describe('when the liquidationRatio is set', () => {
					beforeEach(async () => {
						// await systemSettings.setIssuanceRatio(ISSUANCE_RATIO, { from: owner });
						await systemSettings.setLiquidationRatio(LIQUIDATION_RATIO, { from: owner });
					});
					it('when flagAccountForLiquidation() is invoked, it reverts with liquidation delay not set', async () => {
						await assert.revert(
							liquidations.flagAccountForLiquidation(alice, { from: owner }),
							'Liquidation delay not set'
						);
					});
				});
			});
		});
		describe('protected methods', () => {
			describe('only internal contracts can call', () => {
				beforeEach(async () => {
					// Overwrite Issuer address to the owner to allow us to invoke removeAccInLiquidation
					await addressResolver.importAddresses(['Issuer'].map(toBytes32), [owner], {
						from: owner,
					});

					// now have Liquidations resync its cache
					await liquidations.setResolverAndSyncCache(addressResolver.address, { from: owner });
				});
				it('removeAccountInLiquidation() can only be invoked by issuer', async () => {
					await onlyGivenAddressCanInvoke({
						fnc: liquidations.removeAccountInLiquidation,
						args: [alice],
						address: owner, // TODO: is this supposed to be issuer.address
						accounts,
						reason: 'Liquidations: Only the Issuer contract can perform this action',
					});
				});
			});
		});
		describe('calculateAmountToFixCollateral', () => {
			let ratio;
			let penalty;
			let collateralBefore;
			let debtBefore;
			describe('given target ratio of 800%, collateral of $600, debt of $300', () => {
				beforeEach(async () => {
					ratio = toUnit('0.125');

					await systemSettings.setIssuanceRatio(ratio, { from: owner });

					collateralBefore = toUnit('600');
					debtBefore = toUnit('300');
				});
				describe('given liquidation penalty is 10%', () => {
					beforeEach(async () => {
						penalty = toUnit('0.1');
						await systemSettings.setLiquidationPenalty(penalty, { from: owner });
					});
					it('calculates sUSD to fix ratio from 200%, with $600 SNX collateral and $300 debt', async () => {
						const expectedAmount = toUnit('260.869565217391304347');

						// amount of debt to redeem to fix
						const susdToLiquidate = await liquidations.calculateAmountToFixCollateral(
							debtBefore,
							collateralBefore
						);

						assert.bnEqual(susdToLiquidate, expectedAmount);

						// check expected amount fixes c-ratio to 800%
						const debtAfter = debtBefore.sub(susdToLiquidate);
						const collateralAfterMinusPenalty = collateralBefore.sub(
							multiplyDecimal(susdToLiquidate, toUnit('1').add(penalty))
						);

						// c-ratio = debt / collateral
						const collateralRatio = divideDecimal(debtAfter, collateralAfterMinusPenalty);

						assert.bnEqual(collateralRatio, ratio);
					});
					it('calculates sUSD to fix ratio from 300%, with $600 SNX collateral and $200 debt', async () => {
						debtBefore = toUnit('200');
						const expectedAmount = toUnit('144.927536231884057971');

						// amount of debt to redeem to fix
						const susdToLiquidate = await liquidations.calculateAmountToFixCollateral(
							debtBefore,
							collateralBefore
						);

						assert.bnEqual(susdToLiquidate, expectedAmount);

						// check expected amount fixes c-ratio to 800%
						const debtAfter = debtBefore.sub(susdToLiquidate);
						const collateralAfterMinusPenalty = collateralBefore.sub(
							multiplyDecimal(susdToLiquidate, toUnit('1').add(penalty))
						);

						// c-ratio = debt / collateral
						const collateralRatio = divideDecimal(debtAfter, collateralAfterMinusPenalty);

						assert.bnEqual(collateralRatio, ratio);
					});
				});
			});
		});
		describe('when anyone calls liquidateDelinquentAccount on alice', () => {
			let exchanger;
			describe('then do liquidation checks', () => {
				beforeEach(async () => {
					exchanger = await MockExchanger.new(synthetix.address);
					await addressResolver.importAddresses(['Exchanger'].map(toBytes32), [exchanger.address], {
						from: owner,
					});
					await Promise.all([
						synthetix.setResolverAndSyncCache(addressResolver.address, { from: owner }),
						issuer.setResolverAndSyncCache(addressResolver.address, { from: owner }),
					]);
				});

				it('when a liquidator has SettlementOwing from hasWaitingPeriodOrSettlementOwing then revert', async () => {
					// Setup Bob with a settlement oweing
					await exchanger.setReclaim(sUSD100);
					await exchanger.setNumEntries(1);

					await assert.revert(
						synthetix.liquidateDelinquentAccount(alice, sUSD100, { from: bob }),
						'sUSD needs to be settled'
					);
				});
				it('when a liquidator has hasWaitingPeriod from hasWaitingPeriodOrSettlementOwing then revert', async () => {
					// Setup Bob with a waiting period
					await exchanger.setMaxSecsLeft(180);
					await exchanger.setNumEntries(1);
					await assert.revert(
						synthetix.liquidateDelinquentAccount(alice, sUSD100, { from: bob }),
						'sUSD needs to be settled'
					);
				});
				it('when an account is not isOpenForLiquidation then revert', async () => {
					await assert.revert(
						synthetix.liquidateDelinquentAccount(alice, sUSD100, { from: bob }),
						'Account not open for liquidation'
					);
				});
			});
			describe('when Alice is undercollateralized', () => {
				beforeEach(async () => {
					// wen SNX 6 dolla
					await updateSNXPrice('6');

					// Alice issues sUSD $600
					await synthetix.transfer(alice, toUnit('800'), { from: owner });
					await synthetix.issueMaxSynths({ from: alice });

					// Drop SNX value to $1 (Collateral worth $800 after)
					await updateSNXPrice('1');
				});
				it('and liquidation Collateral Ratio is 200%', async () => {
					assert.bnEqual(await liquidations.liquidationCollateralRatio(), toUnit('2'));
				});
				it('and liquidation penalty is 10%', async () => {
					assert.bnEqual(await liquidations.liquidationPenalty(), toUnit('.1'));
				});
				it('and liquidation delay is 2 weeks', async () => {
					assert.bnEqual(await liquidations.liquidationDelay(), week * 2);
				});
				describe('when Alice has not been flagged for liquidation', () => {
					it('and Alice calls checkAndRemoveAccountInLiquidation then it reverts', async () => {
						await assert.revert(
							liquidations.checkAndRemoveAccountInLiquidation(alice, {
								from: alice,
							}),
							'Account has no liquidation set'
						);
					});
					it('then isLiquidationDeadlinePassed returns false as no liquidation set', async () => {
						assert.isFalse(await liquidations.isLiquidationDeadlinePassed(alice));
					});
				});
				describe('when Bob flags Alice for liquidation', () => {
					let flagForLiquidationTransaction;
					let timeOfTransaction;
					beforeEach(async () => {
						timeOfTransaction = await currentTime();
						flagForLiquidationTransaction = await liquidations.flagAccountForLiquidation(alice, {
							from: bob,
						});
					});
					it('then sets a deadline liquidation delay of 2 weeks', async () => {
						const liquidationDeadline = await liquidations.getLiquidationDeadlineForAccount(alice);
						assert.isTrue(liquidationDeadline.gt(0));
						assert.isTrue(liquidationDeadline.gt(timeOfTransaction));
						assert.isTrue(liquidationDeadline.gt(timeOfTransaction + week * 2));
					});
					it('then emits an event accountFlaggedForLiquidation', async () => {
						const liquidationDeadline = await liquidations.getLiquidationDeadlineForAccount(alice);
						assert.eventEqual(flagForLiquidationTransaction, 'AccountFlaggedForLiquidation', {
							account: alice,
							deadline: liquidationDeadline,
						});
					});
					describe('when deadline has passed and Alice issuance ratio is fixed as SNX price increases', () => {
						beforeEach(async () => {
							const delay = await liquidations.liquidationDelay();

							// fast forward to after deadline
							await fastForward(delay + 100);

							await updateSNXPrice(toUnit('6'));

							const liquidationRatio = await liquidations.liquidationRatio();

							const ratio = await synthetix.collateralisationRatio(alice);
							const targetIssuanceRatio = await liquidations.issuanceRatio();

							// check Alice ratio is below liquidation ratio
							assert.isTrue(ratio.lt(liquidationRatio));

							// check Alice ratio is below or equal to target issuance ratio
							assert.isTrue(ratio.lte(targetIssuanceRatio));
						});
						it('then isLiquidationDeadlinePassed returns true', async () => {
							assert.isTrue(await liquidations.isLiquidationDeadlinePassed(alice));
						});
						it('then isOpenForLiquidation returns false as ratio equal to target issuance ratio', async () => {
							assert.isFalse(await liquidations.isOpenForLiquidation(alice));
						});
					});
					describe('given Alice issuance ratio is higher than the liquidation ratio', () => {
						let liquidationRatio;
						beforeEach(async () => {
							liquidationRatio = await liquidations.liquidationRatio();

							const ratio = await synthetix.collateralisationRatio(alice);
							const targetIssuanceRatio = await liquidations.issuanceRatio();

							// check Alice ratio is above or equal liquidation ratio
							assert.isTrue(ratio.gte(liquidationRatio));

							// check Alice ratio is above target issuance ratio
							assert.isTrue(ratio.gt(targetIssuanceRatio));
						});
						describe('when the liquidation deadline has not passed', () => {
							it('then isOpenForLiquidation returns false as deadline not passed', async () => {
								assert.isFalse(await liquidations.isOpenForLiquidation(alice));
							});
							it('then isLiquidationDeadlinePassed returns false', async () => {
								assert.isFalse(await liquidations.isLiquidationDeadlinePassed(alice));
							});
						});
						describe('fast forward 2 weeks, when the liquidation deadline has passed', () => {
							beforeEach(async () => {
								const delay = await liquidations.liquidationDelay();

								await fastForward(delay + 100);
							});
							it('then isLiquidationDeadlinePassed returns true', async () => {
								assert.isTrue(await liquidations.isLiquidationDeadlinePassed(alice));
							});
							it('then isOpenForLiquidation returns true', async () => {
								assert.isTrue(await liquidations.isOpenForLiquidation(alice));
							});
						});
					});
					describe('when Bob or anyone else tries to flag Alice address for liquidation again', () => {
						it('then it fails for Bob as Alices address is already flagged', async () => {
							await assert.revert(
								liquidations.flagAccountForLiquidation(alice, {
									from: bob,
								}),
								'Account already flagged for liquidation'
							);
						});
						it('then it fails for Carol Baskin as Alices address is already flagged', async () => {
							await assert.revert(
								liquidations.flagAccountForLiquidation(alice, {
									from: carol,
								}),
								'Account already flagged for liquidation'
							);
						});
					});
					describe('when the price of SNX increases', () => {
						let removeFlagTransaction;
						beforeEach(async () => {
							await updateSNXPrice('6');
						});
						describe('when Alice calls checkAndRemoveAccountInLiquidation', () => {
							beforeEach(async () => {
								removeFlagTransaction = await liquidations.checkAndRemoveAccountInLiquidation(
									alice,
									{
										from: alice,
									}
								);
							});
							it('then Alice liquidation entry is removed', async () => {
								const deadline = await liquidations.getLiquidationDeadlineForAccount(alice);
								assert.bnEqual(deadline, 0);
							});
							it('then Alices account is not open for liquidation', async () => {
								const isOpenForLiquidation = await liquidations.isOpenForLiquidation(alice);
								assert.bnEqual(isOpenForLiquidation, false);
							});
							it('then events AccountRemovedFromLiquidation are emitted', async () => {
								assert.eventEqual(removeFlagTransaction, 'AccountRemovedFromLiquidation', {
									account: alice,
								});
							});
						});
					});
					describe('given the liquidation deadline has passed ', () => {
						beforeEach(async () => {
							await fastForwardAndUpdateRates(week * 2.1);
						});
						describe('when Alice c-ratio is above the liquidation Ratio and Bob liquidates alice', () => {
							beforeEach(async () => {
								await updateSNXPrice('10');

								// Get Bob some sUSD
								await sUSDContract.issue(bob, sUSD100, {
									from: owner,
								});

								// Bob Liquidates Alice
								await assert.revert(
									synthetix.liquidateDelinquentAccount(alice, sUSD100, {
										from: bob,
									}),
									'Account not open for liquidation'
								);
							});
							it('then Alice liquidation entry remains', async () => {
								const deadline = await liquidations.getLiquidationDeadlineForAccount(alice);
								assert.isTrue(deadline > 0);
							});
							it('then Alices account is not open for liquidation', async () => {
								const isOpenForLiquidation = await liquidations.isOpenForLiquidation(alice);
								assert.bnEqual(isOpenForLiquidation, false);
							});
							it('then Bob still has 100sUSD', async () => {
								assert.bnEqual(await sUSDContract.balanceOf(bob), sUSD100);
							});
							it('then Bob still has 0 SNX', async () => {
								assert.bnEqual(await synthetix.balanceOf(bob), 0);
							});
							it('then Alice still has 800 SNX', async () => {
								assert.bnEqual(await synthetix.collateral(alice), toUnit('800'));
							});
						});

						describe('when Alice burnSynthsToTarget to fix her c-ratio ', () => {
							let burnTransaction;
							beforeEach(async () => {
								await updateSNXPrice('1');
								burnTransaction = await synthetix.burnSynthsToTarget({ from: alice });
							});
							// TODO: AccountRemovedFromLiquidation is emitted off the Liquidations contract
							xit('then AccountRemovedFromLiquidation event is emitted', async () => {
								assert.eventEqual(burnTransaction, 'AccountRemovedFromLiquidation', {
									account: alice,
								});
							});
							it('then Alice liquidation entry is removed', async () => {
								const deadline = await liquidations.getLiquidationDeadlineForAccount(alice);
								assert.bnEqual(deadline, 0);
							});
							it('then Alices account is not open for liquidation', async () => {
								const isOpenForLiquidation = await liquidations.isOpenForLiquidation(alice);
								assert.bnEqual(isOpenForLiquidation, false);
<<<<<<< HEAD
							});
						});
						describe('when Alice burnSynths and her c-ratio is still below issuance ratio', () => {
							let aliceDebtBalance;
							let amountToBurn;
							beforeEach(async () => {
								await updateSNXPrice('1');
								aliceDebtBalance = await synthetix.debtBalanceOf(alice, sUSD);
								amountToBurn = toUnit('10');
								await synthetix.burnSynths(amountToBurn, { from: alice });
							});
							it('then alice debt balance is less amountToBurn', async () => {
								assert.bnEqual(
									await synthetix.debtBalanceOf(alice, sUSD),
									aliceDebtBalance.sub(amountToBurn)
								);
							});
=======
							});
						});
						describe('when Alice burnSynths and her c-ratio is still below issuance ratio', () => {
							let aliceDebtBalance;
							let amountToBurn;
							beforeEach(async () => {
								await updateSNXPrice('1');
								aliceDebtBalance = await synthetix.debtBalanceOf(alice, sUSD);
								amountToBurn = toUnit('10');
								await synthetix.burnSynths(amountToBurn, { from: alice });
							});
							it('then alice debt balance is less amountToBurn', async () => {
								assert.bnEqual(
									await synthetix.debtBalanceOf(alice, sUSD),
									aliceDebtBalance.sub(amountToBurn)
								);
							});
>>>>>>> 6125f587
							it('then Alice liquidation entry is still there', async () => {
								const deadline = await liquidations.getLiquidationDeadlineForAccount(alice);
								assert.isTrue(deadline > 0);
							});
							it('then Alices account is still open for liquidation', async () => {
								const isOpenForLiquidation = await liquidations.isOpenForLiquidation(alice);
								assert.isTrue(isOpenForLiquidation);
							});
						});
						describe('when Alice burnSynths and her c-ratio is above issuance ratio', () => {
							let aliceDebtBalance;
							let amountToBurn;
							beforeEach(async () => {
								await updateSNXPrice('1');
								aliceDebtBalance = await synthetix.debtBalanceOf(alice, sUSD);
<<<<<<< HEAD

								const maxIssuableSynths = await synthetix.maxIssuableSynths(alice);
								amountToBurn = aliceDebtBalance.sub(maxIssuableSynths).abs();

=======

								const maxIssuableSynths = await synthetix.maxIssuableSynths(alice);
								amountToBurn = aliceDebtBalance.sub(maxIssuableSynths).abs();

>>>>>>> 6125f587
								await synthetix.burnSynths(amountToBurn, { from: alice });
							});
							it('then alice debt balance is less amountToBurn', async () => {
								assert.bnEqual(
									await synthetix.debtBalanceOf(alice, sUSD),
									aliceDebtBalance.sub(amountToBurn)
								);
							});
							it('then Alice liquidation entry is removed', async () => {
								const deadline = await liquidations.getLiquidationDeadlineForAccount(alice);
								assert.bnEqual(deadline, 0);
							});
							it('then Alices account is not open for liquidation', async () => {
								const isOpenForLiquidation = await liquidations.isOpenForLiquidation(alice);
								assert.bnEqual(isOpenForLiquidation, false);
							});
						});
						describe('when Alice burns all her debt to fix her c-ratio', () => {
							let aliceDebtBalance;
							let burnTransaction;
							beforeEach(async () => {
								await updateSNXPrice('1');

								aliceDebtBalance = await synthetix.debtBalanceOf(alice, sUSD);

								burnTransaction = await synthetix.burnSynths(aliceDebtBalance, { from: alice });
							});
							it('then alice has no more debt', async () => {
								assert.bnEqual(toUnit(0), await synthetix.debtBalanceOf(alice, sUSD));
							});
							xit('then AccountRemovedFromLiquidation event is emitted', async () => {
								assert.eventEqual(burnTransaction, 'AccountRemovedFromLiquidation', {
									account: alice,
								});
							});
							it('then Alice liquidation entry is removed', async () => {
								const deadline = await liquidations.getLiquidationDeadlineForAccount(alice);
								assert.bnEqual(deadline, 0);
							});
							it('then Alices account is not open for liquidation', async () => {
								const isOpenForLiquidation = await liquidations.isOpenForLiquidation(alice);
								assert.bnEqual(isOpenForLiquidation, false);
							});
						});
						describe('when Alice does not fix her c-ratio ', () => {
							beforeEach(async () => {
								await updateSNXPrice('1');
<<<<<<< HEAD
							});
							it('then isOpenForLiquidation returns true for Alice', async () => {
								const isOpenForLiquidation = await liquidations.isOpenForLiquidation(alice);
								assert.equal(isOpenForLiquidation, true);
							});
=======
							});
							it('then isOpenForLiquidation returns true for Alice', async () => {
								const isOpenForLiquidation = await liquidations.isOpenForLiquidation(alice);
								assert.equal(isOpenForLiquidation, true);
							});
>>>>>>> 6125f587
							it('when carol calls liquidateDelinquentAccount but has 0 sUSD then revert', async () => {
								assert.bnEqual(await sUSDContract.balanceOf(carol), 0);

								await assert.revert(
									synthetix.liquidateDelinquentAccount(alice, sUSD100, { from: carol }),
									'Not enough sUSD'
								);
							});
							describe('when Bobs liquidates alice for 100 sUSD but only has 99 sUSD then revert', async () => {
								const sUSD99 = toUnit('99');
								beforeEach(async () => {
									// send bob some SNX
									await synthetix.transfer(bob, toUnit('10000'), {
										from: owner,
									});
<<<<<<< HEAD

									await synthetix.issueSynths(sUSD99, { from: bob });

									assert.bnEqual(await sUSDContract.balanceOf(bob), sUSD99);
								});

=======

									await synthetix.issueSynths(sUSD99, { from: bob });

									assert.bnEqual(await sUSDContract.balanceOf(bob), sUSD99);
								});

>>>>>>> 6125f587
								it('it should revert', async () => {
									await assert.revert(
										synthetix.liquidateDelinquentAccount(alice, sUSD100, { from: bob }),
										'Not enough sUSD'
									);
								});
<<<<<<< HEAD
							});
							describe('when Alice calls checkAndRemoveAccountInLiquidation', () => {
								beforeEach(async () => {
									await liquidations.checkAndRemoveAccountInLiquidation(alice, {
										from: alice,
									});
								});
								it('then Alices account is still open for liquidation', async () => {
									const isOpenForLiquidation = await liquidations.isOpenForLiquidation(alice);
									assert.bnEqual(isOpenForLiquidation, true);
								});
								it('then Alice liquidation deadline still exists', async () => {
									const deadline = await liquidations.getLiquidationDeadlineForAccount(alice);
									assert.notEqual(deadline, 0);
								});
							});
							describe('when Bob liquidates alice for 100 sUSD to get 110 SNX', () => {
								const SNX110 = toUnit('110');
								let aliceDebtBefore;
								let aliceSNXBefore;
								let bobSNXBefore;
								beforeEach(async () => {
=======
							});
							describe('when Alice calls checkAndRemoveAccountInLiquidation', () => {
								beforeEach(async () => {
									await liquidations.checkAndRemoveAccountInLiquidation(alice, {
										from: alice,
									});
								});
								it('then Alices account is still open for liquidation', async () => {
									const isOpenForLiquidation = await liquidations.isOpenForLiquidation(alice);
									assert.bnEqual(isOpenForLiquidation, true);
								});
								it('then Alice liquidation deadline still exists', async () => {
									const deadline = await liquidations.getLiquidationDeadlineForAccount(alice);
									assert.notEqual(deadline, 0);
								});
							});
							describe('when Bob liquidates alice for 100 sUSD to get 110 SNX', () => {
								const SNX110 = toUnit('110');
								let aliceDebtBefore;
								let aliceSNXBefore;
								let bobSNXBefore;
								beforeEach(async () => {
>>>>>>> 6125f587
									// send bob some SNX
									await synthetix.transfer(bob, toUnit('1000'), {
										from: owner,
									});

									await synthetix.issueSynths(sUSD100, { from: bob });

									assert.bnEqual(await sUSDContract.balanceOf(bob), sUSD100);

									// Record Alices state
									aliceDebtBefore = await synthetix.debtBalanceOf(alice, sUSD);
									aliceSNXBefore = await synthetix.collateral(alice);

									// Record Bob's state
									bobSNXBefore = await synthetix.balanceOf(bob);

									// Bob Liquidates Alice
									await synthetix.liquidateDelinquentAccount(alice, sUSD100, { from: bob });
								});
								it('then Bob sUSD balance is reduced by 100 sUSD', async () => {
									assert.bnEqual(await sUSDContract.balanceOf(bob), 0);
								});
								it('then Alice debt is reduced by 100 sUSD', async () => {
									const aliceDebtAfter = await synthetix.debtBalanceOf(alice, sUSD);
									const difference = aliceDebtBefore.sub(aliceDebtAfter);
									assert.bnEqual(difference, sUSD100);
								});
								it('then Alice has less SNX + penalty', async () => {
									const aliceSNXAfter = await synthetix.collateral(alice);
									const difference = aliceSNXBefore.sub(aliceSNXAfter);
									assert.bnEqual(difference, SNX110);
								});
								it('then Bob has extra 100 SNX + the 10 SNX penalty (110)', async () => {
									const snxBalance = await synthetix.balanceOf(bob);
									assert.bnEqual(snxBalance, bobSNXBefore.add(SNX110));
								});
								it('then Alice SNX balance is 690', async () => {
									const aliceSNXAfter = await synthetix.collateral(alice);
									assert.bnEqual(aliceSNXAfter, toUnit('690'));
								});
								it('then Alice issuance ratio is updated in feePoolState', async () => {
									const accountsDebtEntry = await feePoolState.getAccountsDebtEntry(alice, 0);
									const issuanceState = await synthetixState.issuanceData(alice);

									assert.bnEqual(
										issuanceState.initialDebtOwnership,
										accountsDebtEntry.debtPercentage
									);

									assert.bnEqual(issuanceState.debtEntryIndex, accountsDebtEntry.debtEntryIndex);
								});
								describe('given carol has obtained sUSD to liquidate alice', () => {
									const sUSD5 = toUnit('5');
									const sUSD50 = toUnit('50');
									const SNX55 = toUnit('55');
									let carolSNXBefore;
									beforeEach(async () => {
										// send Carol some SNX for sUSD
										await synthetix.transfer(carol, toUnit('1000'), {
											from: owner,
										});

										await synthetix.issueSynths(sUSD50, { from: carol });
										assert.bnEqual(await sUSDContract.balanceOf(carol), sUSD50);
<<<<<<< HEAD

										// Record Alices state
										aliceDebtBefore = await synthetix.debtBalanceOf(alice, sUSD);
										aliceSNXBefore = await synthetix.collateral(alice);

=======

										// Record Alices state
										aliceDebtBefore = await synthetix.debtBalanceOf(alice, sUSD);
										aliceSNXBefore = await synthetix.collateral(alice);

>>>>>>> 6125f587
										// Record Carol State
										carolSNXBefore = await synthetix.balanceOf(carol);
									});
									describe('when carol liquidates Alice with 10 x 5 sUSD', () => {
										beforeEach(async () => {
											await Promise.all(
												Array(10)
													.fill(0)
													.map(() =>
														synthetix.liquidateDelinquentAccount(alice, sUSD5, { from: carol })
													)
											);
										});
										it('then Carols sUSD balance is reduced by 50 sUSD', async () => {
											assert.bnEqual(await sUSDContract.balanceOf(carol), 0);
										});
										it('then Alice debt is reduced by 50 sUSD', async () => {
											const aliceDebtAfter = await synthetix.debtBalanceOf(alice, sUSD);
											const difference = aliceDebtBefore.sub(aliceDebtAfter);
											assert.bnEqual(difference, sUSD50);
										});
										it('then Alice has less SNX + penalty', async () => {
											const aliceSNXAfter = await synthetix.collateral(alice);
											const difference = aliceSNXBefore.sub(aliceSNXAfter);
											assert.bnEqual(difference, SNX55);
										});
										it('then Carol has extra 50 SNX + the 5 SNX penalty (55)', async () => {
											const snxBalance = await synthetix.balanceOf(carol);
											assert.bnEqual(snxBalance, carolSNXBefore.add(SNX55));
										});
										it('then Alice SNX balance is 635', async () => {
											const aliceSNXAfter = await synthetix.collateral(alice);
											assert.bnEqual(aliceSNXAfter, toUnit('635'));
										});
										it('then Alice issuance ratio is updated in feePoolState', async () => {
											const accountsDebtEntry = await feePoolState.getAccountsDebtEntry(alice, 0);
											const issuanceState = await synthetixState.issuanceData(alice);

											assert.bnEqual(
												issuanceState.initialDebtOwnership,
												accountsDebtEntry.debtPercentage
											);

											assert.bnEqual(
												issuanceState.debtEntryIndex,
												accountsDebtEntry.debtEntryIndex
											);
										});
									});
									describe('when carol liquidates Alice with 50 sUSD', () => {
										let liquidationTransaction;
										beforeEach(async () => {
											liquidationTransaction = await synthetix.liquidateDelinquentAccount(
												alice,
												sUSD50,
												{ from: carol }
											);
										});
										it('then Carols sUSD balance is reduced by 50 sUSD', async () => {
											assert.bnEqual(await sUSDContract.balanceOf(carol), 0);
										});
										it('then Alice debt is reduced by 50 sUSD', async () => {
											const aliceDebtAfter = await synthetix.debtBalanceOf(alice, sUSD);
											const difference = aliceDebtBefore.sub(aliceDebtAfter);
											assert.bnEqual(difference, sUSD50);
										});
										it('then Alice has less SNX + penalty', async () => {
											const aliceSNXAfter = await synthetix.collateral(alice);
											const difference = aliceSNXBefore.sub(aliceSNXAfter);
											assert.bnEqual(difference, SNX55);
										});
										it('then Carol has extra 50 SNX + the 5 SNX penalty (55)', async () => {
											const snxBalance = await synthetix.balanceOf(carol);
											assert.bnEqual(snxBalance, carolSNXBefore.add(SNX55));
										});
										it('then Alice SNX balance is 635', async () => {
											const aliceSNXAfter = await synthetix.collateral(alice);
											assert.bnEqual(aliceSNXAfter, toUnit('635'));
										});
										it('then Alice issuance ratio is updated in feePoolState', async () => {
											const accountsDebtEntry = await feePoolState.getAccountsDebtEntry(alice, 0);
											const issuanceState = await synthetixState.issuanceData(alice);

											assert.bnEqual(
												issuanceState.initialDebtOwnership,
												accountsDebtEntry.debtPercentage
<<<<<<< HEAD
=======
											);

											assert.bnEqual(
												issuanceState.debtEntryIndex,
												accountsDebtEntry.debtEntryIndex
>>>>>>> 6125f587
											);

											assert.bnEqual(
												issuanceState.debtEntryIndex,
												accountsDebtEntry.debtEntryIndex
											);
										});
										it('then events AccountLiquidated are emitted', async () => {
											assert.eventEqual(liquidationTransaction, 'AccountLiquidated', {
												account: alice,
												snxRedeemed: SNX55,
												amountLiquidated: sUSD50,
												liquidator: carol,
											});
										});
<<<<<<< HEAD
=======
										it('then events AccountLiquidated are emitted', async () => {
											assert.eventEqual(liquidationTransaction, 'AccountLiquidated', {
												account: alice,
												snxRedeemed: SNX55,
												amountLiquidated: sUSD50,
												liquidator: carol,
											});
										});
>>>>>>> 6125f587
										describe('when Bob liqudates Alice with 1000 sUSD', () => {
											const sUSD1000 = toUnit('1000');
											let liquidationTransaction;
											let bobSynthBalanceBefore;
											beforeEach(async () => {
												// send Bob some SNX for sUSD
												await synthetix.transfer(bob, toUnit('10000'), {
													from: owner,
												});

												await synthetix.issueSynths(sUSD1000, { from: bob });

												bobSynthBalanceBefore = await sUSDContract.balanceOf(bob);
												assert.bnEqual(bobSynthBalanceBefore, sUSD1000);

												// Record Alices state
												aliceDebtBefore = await synthetix.debtBalanceOf(alice, sUSD);
												aliceSNXBefore = await synthetix.collateral(alice);

												// Bob Liquidates Alice
												liquidationTransaction = await synthetix.liquidateDelinquentAccount(
													alice,
													sUSD1000,
													{
														from: bob,
													}
												);
											});
											it('then Bobs partially liquidates the 1000 sUSD to repair Alice to target issuance ratio', async () => {
												const susdToFixRatio = await liquidations.calculateAmountToFixCollateral(
													aliceDebtBefore,
													aliceSNXBefore
												);

												const aliceDebtAfter = await synthetix.debtBalanceOf(alice, sUSD);
												assert.bnEqual(aliceDebtAfter, aliceDebtBefore.sub(susdToFixRatio));

												const bobSynthBalanceAfter = await sUSDContract.balanceOf(bob);
												assert.bnEqual(
													bobSynthBalanceAfter,
													bobSynthBalanceBefore.sub(susdToFixRatio)
												);
											});
											it('then Alice liquidation entry is removed', async () => {
												const deadline = await liquidations.getLiquidationDeadlineForAccount(alice);
												assert.bnEqual(deadline, 0);
											});
											it('then Alices account is not open for liquidation', async () => {
												const isOpenForLiquidation = await liquidations.isOpenForLiquidation(alice);
												assert.bnEqual(isOpenForLiquidation, false);
											});
											it('then events AccountLiquidated & AccountRemovedFromLiquidation are emitted', async () => {
												assert.eventsEqual(
													liquidationTransaction,
													'AccountLiquidated',
													{
														account: alice,
													},
													'Transfer',
													{
														from: alice,
														to: bob,
													}
													// 'AccountRemovedFromLiquidation', // TODO this should be emitted from liquidation in this test case
													// {
													// 	account: alice,
													// }
												);
											});
											it('then Alice issuanceRatio is now at the target issuanceRatio', async () => {
												const aliceCRatioAfter = await synthetix.collateralisationRatio(alice);
												const issuanceRatio = await liquidations.issuanceRatio();
												assert.bnEqual(aliceCRatioAfter, issuanceRatio);
											});
										});
									});
								});
							});
							describe('given Alice has $600 Debt, $800 worth of SNX Collateral and c-ratio at 133.33%', () => {
								describe('when bob calls liquidate on Alice in multiple calls until fixing the ratio', () => {
									const sUSD1000 = toUnit('1000');
									let aliceDebtBefore;
									let aliceCollateralBefore;
									let bobSynthBalanceBefore;
									let amountToFixRatio;
									beforeEach(async () => {
										// send bob some SNX
										await synthetix.transfer(bob, toUnit('10000'), {
											from: owner,
										});

										await synthetix.issueSynths(sUSD1000, { from: bob });

										// Record Bob's state
										bobSynthBalanceBefore = await sUSDContract.balanceOf(bob);

										assert.bnEqual(bobSynthBalanceBefore, sUSD1000);

										// Record Alices state
										aliceDebtBefore = await synthetix.debtBalanceOf(alice, sUSD);
										aliceCollateralBefore = await synthetix.collateral(alice);

										// Calc amount to fix ratio
										amountToFixRatio = await liquidations.calculateAmountToFixCollateral(
											aliceDebtBefore,
											aliceCollateralBefore
										);
									});
									it('then Bob can liquidate Alice multiple times until fixing the c-ratio', async () => {
										const liquidateAmount = toUnit('50');
										let iterations = Math.floor(amountToFixRatio.div(liquidateAmount));

										// loop through until just less than amountToFixRato
										while (iterations > 0) {
											await synthetix.liquidateDelinquentAccount(alice, liquidateAmount, {
												from: bob,
											});
<<<<<<< HEAD

											iterations--;
										}

=======

											iterations--;
										}

>>>>>>> 6125f587
										// Should be able to liquidate one last time and fix c-ratio
										await synthetix.liquidateDelinquentAccount(alice, liquidateAmount, {
											from: bob,
										});

										// Alice should have liquidations closed
										assert.isFalse(await liquidations.isOpenForLiquidation(alice));

										// Alice should have liquidation entry removed
										assert.bnEqual(await liquidations.getLiquidationDeadlineForAccount(david), 0);

										// Bob's sUSD balance should be less amountToFixRatio
										assert.bnEqual(
											await sUSDContract.balanceOf(bob),
											bobSynthBalanceBefore.sub(amountToFixRatio)
										);
									});
								});
							});
						});
					});
				});
			});
		});
		describe('Given Alice has SNX and never issued any debt', () => {
			beforeEach(async () => {
				await synthetix.transfer(alice, toUnit('100'), { from: owner });
			});
			it('then she should not be able to be flagged for liquidation', async () => {
				await assert.revert(
					liquidations.flagAccountForLiquidation(alice),
					'Account issuance ratio is less than liquidation ratio'
				);
			});
			it('then liquidateDelinquentAccount fails', async () => {
				await assert.revert(
					synthetix.liquidateDelinquentAccount(alice, sUSD100),
					'Account not open for liquidation'
				);
			});
		});
		describe('When David collateral value is less than debt issued + penalty) ', () => {
			let davidDebtBefore;
			let davidCollateralBefore;
			beforeEach(async () => {
				await updateSNXPrice('6');

				// David issues sUSD $600
				await synthetix.transfer(david, toUnit('800'), { from: owner });
				await synthetix.issueMaxSynths({ from: david });

				// Drop SNX value to $0.1 (Collateral worth $80)
				await updateSNXPrice('0.1');
			});
			it('then his collateral ratio should be greater than 1 (more debt than collateral)', async () => {
				const issuanceRatio = await synthetix.collateralisationRatio(david);

				assert.isTrue(issuanceRatio.gt(toUnit('1')));

				davidDebtBefore = await synthetix.debtBalanceOf(david, sUSD);
				davidCollateralBefore = await synthetix.collateral(david);
				const collateralInUSD = await exchangeRates.effectiveValue(
					SNX,
					davidCollateralBefore,
					sUSD
				);

				assert.isTrue(davidDebtBefore.gt(collateralInUSD));
			});
			describe('when Bob flags and tries to liquidate Cavid', () => {
				beforeEach(async () => {
					// flag account for liquidation
					await liquidations.flagAccountForLiquidation(david, {
						from: bob,
					});

					// fastForward to after liquidation delay
					const liquidationDeadline = await liquidations.getLiquidationDeadlineForAccount(david);
					await fastForwardAndUpdateRates(liquidationDeadline + 1);

					// Drop SNX value to $0.1 after update rates resets to default
					await updateSNXPrice('0.1');

					// ensure Bob has enough sUSD
					await synthetix.transfer(bob, toUnit('100000'), {
						from: owner,
					});
					await synthetix.issueMaxSynths({ from: bob });
				});
				it('then david is openForLiquidation', async () => {
					assert.isTrue(await liquidations.isOpenForLiquidation(david));
				});
				describe('when the SNX rate is stale', () => {
					beforeEach(async () => {
						await fastForward((await exchangeRates.rateStalePeriod()).add(web3.utils.toBN('300')));
					});
					it('then liquidate reverts', async () => {
						await assert.revert(
							synthetix.liquidateDelinquentAccount(david, sUSD100, { from: bob }),
							'A synth or SNX rate is stale'
						);
					});
				});
				describe('when Bob liquidates all of davids collateral', async () => {
					const sUSD600 = toUnit('600');
					beforeEach(async () => {
						await synthetix.liquidateDelinquentAccount(david, sUSD600, {
							from: bob,
						});
					});
					it('then David should have 0 collateral', async () => {
						assert.bnEqual(await synthetix.collateral(david), toUnit('0'));
					});
					it('then David should have a collateral ratio of 0', async () => {
						const davidCRatioAfter = await synthetix.collateralisationRatio(david);
						assert.bnEqual(davidCRatioAfter, 0);
					});
					it('then David should still have debt owing', async () => {
						const davidDebt = await synthetix.debtBalanceOf(david, sUSD);
						assert.isTrue(davidDebt.gt(0));
					});
					it('then David wont be open for liquidation', async () => {
						assert.isFalse(await liquidations.isOpenForLiquidation(david));
					});
					describe('then David should be able to check and remove liquidation flag as no more collateral left', () => {
						let removeFlagTransaction;
						beforeEach(async () => {
							removeFlagTransaction = await liquidations.checkAndRemoveAccountInLiquidation(david, {
								from: owner,
							});
						});
						it('then David liquidation entry is removed', async () => {
							const deadline = await liquidations.getLiquidationDeadlineForAccount(david);
							assert.bnEqual(deadline, 0);
						});
						it('then David account is not open for liquidation', async () => {
							assert.isFalse(await liquidations.isOpenForLiquidation(david));
						});
						it('then events AccountRemovedFromLiquidation are emitted', async () => {
							assert.eventEqual(removeFlagTransaction, 'AccountRemovedFromLiquidation', {
								account: david,
							});
						});
					});
				});
			});
		});
	});
});<|MERGE_RESOLUTION|>--- conflicted
+++ resolved
@@ -24,11 +24,7 @@
 
 contract('Liquidations', accounts => {
 	const [sUSD, SNX] = ['sUSD', 'SNX'].map(toBytes32);
-<<<<<<< HEAD
 	const [, owner, oracle, account1, alice, bob, carol, david] = accounts;
-=======
-	const [deployerAccount, owner, oracle, account1, alice, bob, carol, david] = accounts;
->>>>>>> 6125f587
 	const week = 3600 * 24 * 7;
 	const sUSD100 = toUnit('100');
 
@@ -160,28 +156,6 @@
 					await fastForward(rateStalePeriod + 1);
 				});
 				it('when flagAccountForLiquidation() is invoked, it reverts for rate stale', async () => {
-<<<<<<< HEAD
-					await assert.revert(
-						liquidations.flagAccountForLiquidation(alice, { from: owner }),
-						'Rate stale or not a synth'
-					);
-				});
-				it('when checkAndRemoveAccountInLiquidation() is invoked, it reverts for rate stale', async () => {
-					await assert.revert(
-						liquidations.checkAndRemoveAccountInLiquidation(alice, { from: owner }),
-						'Rate stale or not a synth'
-					);
-				});
-			});
-			describe('when the system is suspended', () => {
-				beforeEach(async () => {
-					await setStatus({ owner, systemStatus, section: 'System', suspend: true });
-				});
-				it('when liquidateDelinquentAccount() is invoked, it reverts with operation prohibited', async () => {
-					await assert.revert(
-						synthetix.liquidateDelinquentAccount(alice, toUnit('10'), { from: owner }),
-						'Operation prohibited'
-=======
 					await assert.revert(
 						liquidations.flagAccountForLiquidation(alice, { from: owner }),
 						'Rate stale or not a synth'
@@ -225,23 +199,15 @@
 						{
 							from: owner,
 						}
->>>>>>> 6125f587
 					);
 
 					await liquidations.setResolverAndSyncCache(addressResolver.address, { from: owner });
 					await systemSettings.setResolverAndSyncCache(addressResolver.address, { from: owner });
 				});
-<<<<<<< HEAD
-				it('when checkAndRemoveAccountInLiquidation() is invoked, it reverts with operation prohibited', async () => {
-					await assert.revert(
-						liquidations.checkAndRemoveAccountInLiquidation(alice, { from: owner }),
-						'Operation prohibited'
-=======
 				it('when flagAccountForLiquidation() is invoked, it reverts with liquidation ratio not set', async () => {
 					await assert.revert(
 						liquidations.flagAccountForLiquidation(alice, { from: owner }),
 						'Liquidation ratio not set'
->>>>>>> 6125f587
 					);
 				});
 				describe('when the liquidationRatio is set', () => {
@@ -612,7 +578,6 @@
 							it('then Alices account is not open for liquidation', async () => {
 								const isOpenForLiquidation = await liquidations.isOpenForLiquidation(alice);
 								assert.bnEqual(isOpenForLiquidation, false);
-<<<<<<< HEAD
 							});
 						});
 						describe('when Alice burnSynths and her c-ratio is still below issuance ratio', () => {
@@ -630,25 +595,6 @@
 									aliceDebtBalance.sub(amountToBurn)
 								);
 							});
-=======
-							});
-						});
-						describe('when Alice burnSynths and her c-ratio is still below issuance ratio', () => {
-							let aliceDebtBalance;
-							let amountToBurn;
-							beforeEach(async () => {
-								await updateSNXPrice('1');
-								aliceDebtBalance = await synthetix.debtBalanceOf(alice, sUSD);
-								amountToBurn = toUnit('10');
-								await synthetix.burnSynths(amountToBurn, { from: alice });
-							});
-							it('then alice debt balance is less amountToBurn', async () => {
-								assert.bnEqual(
-									await synthetix.debtBalanceOf(alice, sUSD),
-									aliceDebtBalance.sub(amountToBurn)
-								);
-							});
->>>>>>> 6125f587
 							it('then Alice liquidation entry is still there', async () => {
 								const deadline = await liquidations.getLiquidationDeadlineForAccount(alice);
 								assert.isTrue(deadline > 0);
@@ -664,17 +610,10 @@
 							beforeEach(async () => {
 								await updateSNXPrice('1');
 								aliceDebtBalance = await synthetix.debtBalanceOf(alice, sUSD);
-<<<<<<< HEAD
 
 								const maxIssuableSynths = await synthetix.maxIssuableSynths(alice);
 								amountToBurn = aliceDebtBalance.sub(maxIssuableSynths).abs();
 
-=======
-
-								const maxIssuableSynths = await synthetix.maxIssuableSynths(alice);
-								amountToBurn = aliceDebtBalance.sub(maxIssuableSynths).abs();
-
->>>>>>> 6125f587
 								await synthetix.burnSynths(amountToBurn, { from: alice });
 							});
 							it('then alice debt balance is less amountToBurn', async () => {
@@ -722,19 +661,11 @@
 						describe('when Alice does not fix her c-ratio ', () => {
 							beforeEach(async () => {
 								await updateSNXPrice('1');
-<<<<<<< HEAD
 							});
 							it('then isOpenForLiquidation returns true for Alice', async () => {
 								const isOpenForLiquidation = await liquidations.isOpenForLiquidation(alice);
 								assert.equal(isOpenForLiquidation, true);
 							});
-=======
-							});
-							it('then isOpenForLiquidation returns true for Alice', async () => {
-								const isOpenForLiquidation = await liquidations.isOpenForLiquidation(alice);
-								assert.equal(isOpenForLiquidation, true);
-							});
->>>>>>> 6125f587
 							it('when carol calls liquidateDelinquentAccount but has 0 sUSD then revert', async () => {
 								assert.bnEqual(await sUSDContract.balanceOf(carol), 0);
 
@@ -750,28 +681,18 @@
 									await synthetix.transfer(bob, toUnit('10000'), {
 										from: owner,
 									});
-<<<<<<< HEAD
 
 									await synthetix.issueSynths(sUSD99, { from: bob });
 
 									assert.bnEqual(await sUSDContract.balanceOf(bob), sUSD99);
 								});
 
-=======
-
-									await synthetix.issueSynths(sUSD99, { from: bob });
-
-									assert.bnEqual(await sUSDContract.balanceOf(bob), sUSD99);
-								});
-
->>>>>>> 6125f587
 								it('it should revert', async () => {
 									await assert.revert(
 										synthetix.liquidateDelinquentAccount(alice, sUSD100, { from: bob }),
 										'Not enough sUSD'
 									);
 								});
-<<<<<<< HEAD
 							});
 							describe('when Alice calls checkAndRemoveAccountInLiquidation', () => {
 								beforeEach(async () => {
@@ -794,30 +715,6 @@
 								let aliceSNXBefore;
 								let bobSNXBefore;
 								beforeEach(async () => {
-=======
-							});
-							describe('when Alice calls checkAndRemoveAccountInLiquidation', () => {
-								beforeEach(async () => {
-									await liquidations.checkAndRemoveAccountInLiquidation(alice, {
-										from: alice,
-									});
-								});
-								it('then Alices account is still open for liquidation', async () => {
-									const isOpenForLiquidation = await liquidations.isOpenForLiquidation(alice);
-									assert.bnEqual(isOpenForLiquidation, true);
-								});
-								it('then Alice liquidation deadline still exists', async () => {
-									const deadline = await liquidations.getLiquidationDeadlineForAccount(alice);
-									assert.notEqual(deadline, 0);
-								});
-							});
-							describe('when Bob liquidates alice for 100 sUSD to get 110 SNX', () => {
-								const SNX110 = toUnit('110');
-								let aliceDebtBefore;
-								let aliceSNXBefore;
-								let bobSNXBefore;
-								beforeEach(async () => {
->>>>>>> 6125f587
 									// send bob some SNX
 									await synthetix.transfer(bob, toUnit('1000'), {
 										from: owner,
@@ -882,19 +779,11 @@
 
 										await synthetix.issueSynths(sUSD50, { from: carol });
 										assert.bnEqual(await sUSDContract.balanceOf(carol), sUSD50);
-<<<<<<< HEAD
 
 										// Record Alices state
 										aliceDebtBefore = await synthetix.debtBalanceOf(alice, sUSD);
 										aliceSNXBefore = await synthetix.collateral(alice);
 
-=======
-
-										// Record Alices state
-										aliceDebtBefore = await synthetix.debtBalanceOf(alice, sUSD);
-										aliceSNXBefore = await synthetix.collateral(alice);
-
->>>>>>> 6125f587
 										// Record Carol State
 										carolSNXBefore = await synthetix.balanceOf(carol);
 									});
@@ -981,14 +870,11 @@
 											assert.bnEqual(
 												issuanceState.initialDebtOwnership,
 												accountsDebtEntry.debtPercentage
-<<<<<<< HEAD
-=======
 											);
 
 											assert.bnEqual(
 												issuanceState.debtEntryIndex,
 												accountsDebtEntry.debtEntryIndex
->>>>>>> 6125f587
 											);
 
 											assert.bnEqual(
@@ -1004,8 +890,6 @@
 												liquidator: carol,
 											});
 										});
-<<<<<<< HEAD
-=======
 										it('then events AccountLiquidated are emitted', async () => {
 											assert.eventEqual(liquidationTransaction, 'AccountLiquidated', {
 												account: alice,
@@ -1014,7 +898,6 @@
 												liquidator: carol,
 											});
 										});
->>>>>>> 6125f587
 										describe('when Bob liqudates Alice with 1000 sUSD', () => {
 											const sUSD1000 = toUnit('1000');
 											let liquidationTransaction;
@@ -1132,17 +1015,10 @@
 											await synthetix.liquidateDelinquentAccount(alice, liquidateAmount, {
 												from: bob,
 											});
-<<<<<<< HEAD
 
 											iterations--;
 										}
 
-=======
-
-											iterations--;
-										}
-
->>>>>>> 6125f587
 										// Should be able to liquidate one last time and fix c-ratio
 										await synthetix.liquidateDelinquentAccount(alice, liquidateAmount, {
 											from: bob,
