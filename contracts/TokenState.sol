--- conflicted
+++ resolved
@@ -70,34 +70,22 @@
         associatedContract = _associatedContract;
     }
 
-<<<<<<< HEAD
     function setAllowance(address from, address to, uint value)
-=======
-    function setAllowance(address _from, address _to, uint _value)
         external
->>>>>>> 794c6a9b
         onlyAssociatedContract
     {
         allowance[from][to] = value;
     }
 
-<<<<<<< HEAD
     function setBalance(address account, uint value)
-=======
-    function setBalance(address account, uint _value)
         external
->>>>>>> 794c6a9b
         onlyAssociatedContract
     {
         balanceOf[account] = value;
     }
 
-<<<<<<< HEAD
     function setTotalSupply(uint value)
-=======
-    function setTotalSupply(uint _value)
         external
->>>>>>> 794c6a9b
         onlyAssociatedContract
     {
         totalSupply = value;
