--- conflicted
+++ resolved
@@ -620,19 +620,11 @@
 
         // Check account is liquidation open
         require(_liquidations.isOpenForLiquidation(account), "Account not open for liquidation");
-<<<<<<< HEAD
-        // console.log("PASS liquidate.isOpenForLiquidation");
-
-        // require messageSender has enough sUSD
-        require(IERC20(address(synths[sUSD])).balanceOf(messageSender) >= susdAmount, "Not enough sUSD");
-        // console.log("balanceOf(messageSender)", IERC20(address(synths[sUSD])).balanceOf(messageSender));
-=======
         console.log("PASS liquidate.isOpenForLiquidation");
 
         // require messageSender has enough sUSD
         require(IERC20(address(synths[sUSD])).balanceOf(messageSender) >= susdAmount, "Not enough sUSD");
         console.log("balanceOf(messageSender)", IERC20(address(synths[sUSD])).balanceOf(messageSender));
->>>>>>> f927cef2
 
         uint liquidationPenalty = _liquidations.liquidationPenalty();
 
