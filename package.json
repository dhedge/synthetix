{
	"name": "synthetix",
<<<<<<< HEAD
	"version": "2.31.1-beta",
=======
	"version": "2.31.1",
>>>>>>> d3b1ea7f
	"license": "MIT",
	"author": "Synthetix",
	"description": "The smart contracts which make up the Synthetix system. (synthetix.io)",
	"scripts": {
		"clean-install": "rm -rf build && rm ./package-lock.json && rm -rf node_modules/* && npm install",
		"compile:legacy": "buidler compile --config legacy/buidler.legacy.js",
		"compile": "npm run compile:legacy && buidler compile",
		"coverage": "NODE_OPTIONS=\"--max-old-space-size=4096\" buidler coverage --network coverage",
		"generate-asts": "buidler compile",
		"format": "prettier --write \"contracts/**/*.sol\" \"**/*.js\" \"**/*.md\" \"**/*.yml\"",
		"lint": "solhint \"contracts/*.sol\" && solhint \"contracts/test-helpers/*.sol\" && solhint --config contracts/interfaces/.solhint.json \"contracts/interfaces/*.sol\" && eslint \"**/*.js\"",
		"lint:fix": "eslint --fix \"**/*.js\"",
		"ci:build": "circleci config pack .circleci/src > .circleci/config.yml && circleci config validate",
		"slither": "pip3 install --user slither-analyzer && slither .",
		"pack": "webpack --mode production",
		"prepublishOnly": "npm run generate-asts && npm run pack",
		"postpublish": "node publish persist-tokens --yes",
		"fork": "node publish fork --reset --network mainnet",
		"test": "buidler test",
		"test:gas": "buidler test --gas --optimizer || cat test-gas-used.log",
		"test:legacy": "npm run compile:legacy && buidler test:legacy",
		"test:ovm": "buidler test --ovm --optimizer",
		"test:prod": "buidler test:prod --network localhost --optimizer",
		"test:prod:gas": "buidler test:prod --gas --network localhost --optimizer --gas-output-file test-gas-used-prod.log",
		"test:deployments": "mocha test/deployments -- --timeout 15000",
		"test:etherscan": "node test/etherscan",
		"test:publish": "concurrently --kill-others --success first \"npx buidler node > /dev/null\" \"wait-port 8545 && mocha test/publish --timeout 90000\"",
		"test:multi-same-chain": "concurrently --kill-others --success first \"npx buidler node > /dev/null\" \"wait-port 8545 && mocha test/multi-same-chain --timeout 900000\""
	},
	"husky": {
		"hooks": {
			"pre-commit": "./hooks/circleci && npm run lint && pretty-quick --staged"
		}
	},
	"repository": {
		"type": "git",
		"url": "git+https://github.com/Synthetixio/synthetix.git"
	},
	"keywords": [
		"Synthetix",
		"SNX",
		"sUSD",
		"Solidity",
		"Ethereum",
		"DeFi"
	],
	"engines": {
		"node": ">=8.10.0"
	},
	"files": [
		"index.js",
		"bin.js",
		"build/ast",
		"contracts/**/*.sol",
		"publish/assets.json",
		"publish/ovm-ignore.json",
		"publish/deployed/kovan/*",
		"publish/deployed/rinkeby/*",
		"publish/deployed/ropsten/*",
		"publish/deployed/mainnet/*",
		"publish/deployed/goerli/*",
		"publish/deployed/goerli-ovm/*"
	],
	"bin": {
		"snx": "bin.js"
	},
	"main": "index.js",
	"browser": "browser.js",
	"bugs": {
		"url": "https://github.com/Synthetixio/synthetix/issues"
	},
	"homepage": "https://synthetix.io",
	"directories": {
		"test": "test"
	},
	"devDependencies": {
		"@codechecks/client": "0.1.10",
		"@eth-optimism/ovm-toolchain": "0.0.1-alpha.12",
		"@eth-optimism/smock": "0.1.0",
		"@eth-optimism/solc": "0.5.16-alpha.4",
		"@nomiclabs/buidler": "1.4.8",
		"@nomiclabs/buidler-truffle5": "1.3.5-rc.0",
		"@nomiclabs/buidler-web3": "1.3.4",
		"@pinata/sdk": "1.1.11",
		"@uniswap/token-lists": "^1.0.0-beta.11",
		"ajv": "^6.12.4",
		"axios": "0.19.2",
		"bn.js": "4.11.8",
		"buidler-ast-doc": "0.0.14-rc",
		"buidler-gas-reporter": "^0.1.4",
		"chai": "4.2.0",
		"chalk": "^2.4.2",
		"concurrently": "5.2.0",
		"dotenv": "^6.1.0",
		"eslint": "7.6.0",
		"eslint-config-prettier": "^3.6.0",
		"eslint-config-standard": "^12.0.0",
		"eslint-plugin-havven": "^1.0.0",
		"eslint-plugin-import": "2.22.0",
		"eslint-plugin-node": "11.1.0",
		"eslint-plugin-prettier": "^2.6.2",
		"eslint-plugin-promise": "^4.0.1",
		"eslint-plugin-standard": "^4.0.0",
		"ethers": "5.0.19",
		"fs-extra": "9.0.1",
		"ganache-core": "2.13.1",
		"husky": "^4.3.0",
		"lodash.clonedeep": "^4.5.0",
		"mocha": "8.1.3",
		"prettier": "^1.14.2",
		"prettier-plugin-solidity": "1.0.0-alpha.51",
		"pretty-quick": "3.1.0",
		"semver": "7.3.2",
		"solc": "0.5.16",
		"solhint": "^2.3.0",
		"solidifier": "github:synthetixio/solidifier#2.2.0",
		"solidity-coverage": "^0.7.11",
		"table": "^5.0.2",
		"wait-port": "^0.2.2",
		"web3": "1.3.0",
		"webpack": "4.44.0",
		"webpack-cli": "3.3.12"
	},
	"dependencies": {
		"@chainlink/contracts-0.0.10": "npm:@chainlink/contracts@0.0.10",
		"@eth-optimism/contracts": "0.0.2-alpha.7",
		"abi-decoder": "2.3.0",
		"commander": "5.1.0",
		"openzeppelin-solidity-2.3.0": "npm:openzeppelin-solidity@2.3.0",
		"pretty-error": "^2.1.1",
		"solidity-parser-antlr": "^0.4.11",
		"web3-utils": "1.2.2"
	}
}<|MERGE_RESOLUTION|>--- conflicted
+++ resolved
@@ -1,10 +1,6 @@
 {
 	"name": "synthetix",
-<<<<<<< HEAD
-	"version": "2.31.1-beta",
-=======
 	"version": "2.31.1",
->>>>>>> d3b1ea7f
 	"license": "MIT",
 	"author": "Synthetix",
 	"description": "The smart contracts which make up the Synthetix system. (synthetix.io)",
