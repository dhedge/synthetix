--- conflicted
+++ resolved
@@ -1,10 +1,6 @@
 {
 	"name": "synthetix",
-<<<<<<< HEAD
-	"version": "2.4.0-release-candidate",
-=======
 	"version": "2.4.1",
->>>>>>> ccbd7d0f
 	"license": "MIT",
 	"author": "Synthetix",
 	"description": "The smart contracts which make up the Synthetix system. (synthetix.io)",
