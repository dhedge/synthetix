--- conflicted
+++ resolved
@@ -10,11 +10,7 @@
 		wallet = new ethers.Wallet(privateKey || ethers.Wallet.createRandom().privateKey, provider);
 	}
 	if (wallet) {
-<<<<<<< HEAD
-		console.log(gray(`  > wallet: ${wallet}`));
-=======
 		console.log(gray(`  > wallet: ${wallet.address}`));
->>>>>>> bca471d2
 	}
 
 	return {
