# Publisher

This script can `build` (compile and flatten), `deploy` and `verify` (on Etherscan) the Synthetix code to a testnet or mainnet.

## 1. Build

Will compile bytecode and ABIs for all `.sol` files found in `node_modules` and the `contracts` folder. It will output them in a `compiled` folder in the given build path (see below), along with the flattened source files under the folder `flattened`.

```bash
# build (flatten and compile all .SOL sources)
node publish build # "--help" for options
```

## 2. Deploy

Will attempt to deploy (or reuse) all of the contracts listed in the given `contract-flags` input file, as well as perform initial connections between the contracts.

:warning: **This step requires the `build` step having been run to compile the sources into ABIs and bytecode.**

> Note: this action will update the deployment files for the associated network in "publish/deployed/<network-name>". For example, [here's the "deployment.json" file for mainnet](publish/deployed/mainnet/deployment.json).

```bash
# deploy (take compiled SOL files and deploy)
node publish deploy # "--help" for options
```

### CLI Options

- `-a, --add-new-synths` Whether or not any new synths in the synths.json file should be deployed if there is no entry in the config file.
- `-b, --build-path [value]` Path for built files to go. (default of `./build` - relative to the root of this repo). The folders `compiled` and `flattened` will be made under this path and the respective files will go in there.
- `-c, --contract-deployment-gas-limit <value>` Contract deployment gas limit (default: 7000000 (7m))
- `-d, --deployment-path <value>` Path to a folder that has your input configuration file (`config.json`), the synths list (`synths.json`) and where your `deployment.json` file will be written (and read from if it currently exists). The `config.json` should be in the following format ([here's an example](deployed/rinkeby/config.json)):

  ```javascript
  // config.json
  {
    "ProxysUSD": {
      "deploy": true // whether or not to deploy this or use existing instance from any deployment.json file
    },

    ...
  }
  ```

  > Note: the advantage of supplying this folder over just usi`ng the network name is that you can have multiple deployments on the same network in different folders

- `-g, --gas-price <value>` Gas price in GWEI (default: "1")
- `-m, --method-call-gas-limit <value>` Method call gas limit (default: 150000)
- `-n, --network <value>` The network to run off. One of mainnet, kovan, rinkeby, rospen. (default: "kovan")
- `-o, --oracle <value>` The address of the oracle to use. (default: `0xac1e8b385230970319906c03a1d8567e3996d1d5` - used for all testnets)
- `-f, --fee-auth <value>` The address of the fee Authority to use for feePool. (default:
  `0xfee056f4d9d63a63d6cf16707d49ffae7ff3ff01` - used for all testnets)
  --oracle-gas-limit (no default: set to 0x5a556cc012642e9e38f5e764dccdda1f70808198)

### Examples

```bash
# deploy to rinkeby with 8 gwei gas
node publish deploy -n ropsten -d publish/deployed/ropsten -g 20
node publish deploy -n rinkeby -d publish/deployed/rinkeby -g 20
node publish deploy -n kovan -d publish/deployed/kovan -g 8
node publish deploy -n local -d publish/deployed/local -g 8
```

## 3. Verify

Will attempt to verify the contracts on Etherscan (by uploading the flattened source files and ABIs).

:warning: **Note: the `build` step is required for the ABIs and the `deploy` step for the live addresses to use.**

```bash
# verify (verify compiled sources by uploading flattened source to Etherscan via their API)
node publish verify # "--help" for options
```

### Examples

```bash
# verify on rinkeby.etherscan
node publish verify -n ropsten -d publish/deployed/ropsten
node publish verify -n rinkeby -d publish/deployed/rinkeby
node publish verify -n kovan -d publish/deployed/kovan
```

## 4. Nominate New Owner

For all given contracts, will invoke `nominateNewOwner` for the given new owner;

```bash
node publish nominate # "--help" for options
```

### Example

```bash
node publish nominate -n rinkeby -d publish/deployed/rinkeby -g 3 -c Synthetix -c ProxysUSD -o 0x0000000000000000000000000000000000000000
node publish nominate -o 0xB64fF7a4a33Acdf48d97dab0D764afD0F6176882 -n kovan -c ProxysUSD -d publish/deployed/kovan -g 20
```

## 5. Owner Actions

Helps the owner take ownership of nominated contracts and run any deployment tasks deferred to them.

```bash
node publish owner # "--help" for options
```

## 6. Remove Synths

Will attempt to remove all given synths from the `Synthetix` contract (as long as they have `totalSupply` of `0`) and update the `config.json` and `synths.json` for the deployment folder.

```bash
node publish remove-synths # "--help" for options
```

### Example

```bash
node publish remove-synths -n rinkeby -d publish/deployed/rinkeby -g 3 -s sRUB -s sETH
```

## 7. Replace Synths

Will attempt to replace all given synths with a new given `subclass`. It does this by disconnecting the existing TokenState for the Synth and attaching it to the new one.

```bash
node publish replace-synths # "--help" for options
```

## 7. Purge Synths

Will attempt purge the given synth with all token holders it can find. Uses the list of holders from mainnet, and as such won't do anything for other networks.

```bash
node publish purge-synths # "--help" for options
```

## 8. Release

Will initiate the synthetix release process, publishing the synthetix `npm` module and updating all dependent projects in GitHub and `npm`.

```bash
node publish release # "--help" for options
```

<<<<<<< HEAD
## 9. Staking Rewards
Will deploy an instance of StakingRewards.sol with the configured stakingToken and rewardsToken in rewards.json. Then `run node publish verify`

```bash
node publish deploy-staking-rewards # "--help" for options
```

### Examples

```bash
node publish deploy-staking-rewards -n kovan -d publish/deployed/kovan -t iBTC --dry-run
node publish deploy-staking-rewards -n local -d publish/deployed/local

```

### Example
=======
### Branching
>>>>>>> d87b41d5

For `synthetix` repo, we are using the following branch mapping:

- `alpha` is `KOVAN`
- `beta` is `RINKEBY`
- `rc` is `ROPSTEN`
- `master` is `MAINNET`

PRs should start being merged into `develop` then deployed onto `KOVAN`, then merged into `staging` once deployed for releasing onto `rinkeby` and `ropsten` for staging into a `mainnet` release. These can be done multiple times for each branch, as long as we keep these up to date.

### Versioning

Using semantic versioning ([semver](https://semver.org/)): `v[MAJOR].[MINOR].[PATCH]-[ADDITIONAL]`

- `MAJOR` stipulates an overhaul of the Solidity contracts
- `MINOR` are any changes to the underlying Solidity contracts
- `PATCH` are for any JavaScript or deployed contract JSON changes
- `ADDITIONAL` are for testnet deployments
  - `-alpha` is for `Kovan`
  - `-beta` follows alpha, and contains `Rinkeby` .
  - `-rc[N]` follows beta, and contrains `Ropsten`. `N` starts at `0` and can be incremented until we are ready to release without the suffix.

### Examples

- Say `v3.1.8` is a mainnet release
- `v3.1.9-alpha` is a Kovan deployment of new synths (no contract changes)
- `v3.1.9-beta` is additionally a Rinkeby deployment of new synths
- `v3.1.9-rc3` is the fourth release of a release candidate with all testnets having the deployment
- `v3.1.9` is the mainnet release with all environments

### Example

```bash
node publish release --version 2.22.0 --branch master --release Altair
```

# When adding new synths

1. In the environment folder you are deploying to, add the synth key to the `synths.json` file. If you want the synth to be purgeable, add `subclass: "PurgeableSynth"` to the object.
2. [Optional] Run `build` if you've changed any source files, if not you can skip this step.
3. Run `deploy` as usual but add the `--add-new-synths` flag
4. Run `verify` as usual.<|MERGE_RESOLUTION|>--- conflicted
+++ resolved
@@ -143,7 +143,6 @@
 node publish release # "--help" for options
 ```
 
-<<<<<<< HEAD
 ## 9. Staking Rewards
 Will deploy an instance of StakingRewards.sol with the configured stakingToken and rewardsToken in rewards.json. Then `run node publish verify`
 
@@ -160,9 +159,12 @@
 ```
 
 ### Example
-=======
+
+```bash
+node publish release --version 2.22.0 --branch master --release Altair
+```
+
 ### Branching
->>>>>>> d87b41d5
 
 For `synthetix` repo, we are using the following branch mapping:
 
