'use strict';

const path = require('path');
const { gray, green, yellow, redBright, red } = require('chalk');
const w3utils = require('web3-utils');
const Deployer = require('../Deployer');
const NonceManager = require('../NonceManager');
const { loadCompiledFiles, getLatestSolTimestamp } = require('../solidity');
const checkAggregatorPrices = require('../check-aggregator-prices');

const {
	ensureNetwork,
	ensureDeploymentPath,
	getDeploymentPathForNetwork,
	loadAndCheckRequiredSources,
	loadConnections,
	confirmAction,
	performTransactionalStep,
	parameterNotice,
	reportDeployedContracts,
} = require('../util');

const {
	toBytes32,
	constants: {
		BUILD_FOLDER,
		CONFIG_FILENAME,
		CONTRACTS_FOLDER,
		SYNTHS_FILENAME,
		DEPLOYMENT_FILENAME,
		ZERO_ADDRESS,
		inflationStartTimestampInSecs,
	},
	defaults,
} = require('../../../.');

const DEFAULTS = {
	gasPrice: '1',
	methodCallGasLimit: 250e3, // 250k
	contractDeploymentGasLimit: 6.9e6, // TODO split out into separate limits for different contracts, Proxys, Synths, Synthetix
	debtSnapshotMaxDeviation: 0.01, // a 1 percent deviation will trigger a snapshot
	network: 'kovan',
	buildPath: path.join(__dirname, '..', '..', '..', BUILD_FOLDER),
};

const deploy = async ({
	addNewSynths,
	gasPrice = DEFAULTS.gasPrice,
	methodCallGasLimit = DEFAULTS.methodCallGasLimit,
	contractDeploymentGasLimit = DEFAULTS.contractDeploymentGasLimit,
	network = DEFAULTS.network,
	buildPath = DEFAULTS.buildPath,
	deploymentPath,
	oracleExrates,
	privateKey,
	yes,
	dryRun = false,
	forceUpdateInverseSynthsOnTestnet = false,
	useFork,
	providerUrl,
	useOvm,
	freshDeploy,
	manageNonces,
	ignoreSafetyChecks,
	ignoreCustomParameters,
} = {}) => {
	ensureNetwork(network);
	deploymentPath = deploymentPath || getDeploymentPathForNetwork({ network, useOvm });
	ensureDeploymentPath(deploymentPath);

	// OVM uses a gas price of 0 (unless --gas explicitely defined).
	if (useOvm && gasPrice === DEFAULTS.gasPrice) {
		gasPrice = w3utils.toBN('0');
	}

	const {
		config,
		params,
		configFile,
		synths,
		deployment,
		deploymentFile,
		ownerActions,
		ownerActionsFile,
		feeds,
	} = loadAndCheckRequiredSources({
		deploymentPath,
		network,
	});

	if (!ignoreSafetyChecks) {
		// Using Goerli without manageNonces?
		if (network.toLowerCase() === 'goerli' && !useOvm && !manageNonces) {
			throw new Error(`Deploying on Goerli needs to be performed with --manage-nonces.`);
		}

		// Deploying on OVM and not using an OVM deployment path?
		const isOvmPath = deploymentPath.includes('ovm');
		const deploymentPathMismatch = (useOvm && !isOvmPath) || (!useOvm && isOvmPath);
		if (deploymentPathMismatch) {
			if (useOvm) {
				throw new Error(
					`You are deploying to a non-ovm path ${deploymentPath}, while --use-ovm is true.`
				);
			} else {
				throw new Error(
					`You are deploying to an ovm path ${deploymentPath}, while --use-ovm is false.`
				);
			}
		}

		// Fresh deploy and deployment.json not empty?
		if (freshDeploy && Object.keys(deployment.targets).length > 0 && network !== 'local') {
			throw new Error(
				`Cannot make a fresh deploy on ${deploymentPath} because a deployment has already been made on this path. If you intend to deploy a new instance, use a different path or delete the deployment files for this one.`
			);
		}
	}

	const standaloneFeeds = Object.values(feeds).filter(({ standalone }) => standalone);

	const getDeployParameter = async name => {
		const defaultParam = defaults[name];
		if (ignoreCustomParameters) {
			return defaultParam;
		}

		let effectiveValue = defaultParam;

		const param = (params || []).find(p => p.name === name);

		if (param) {
			if (!yes) {
				try {
					await confirmAction(
						yellow(
							`⚠⚠⚠ WARNING: Found an entry for ${param.name} in params.json. Specified value is ${param.value} and default is ${defaultParam}.` +
								'\nDo you want to use the specified value (default otherwise)? (y/n) '
						)
					);

					effectiveValue = param.value;
				} catch (err) {
					console.error(err);
				}
			} else {
				// yes = true
				effectiveValue = param.value;
			}
		}

		if (effectiveValue !== defaultParam) {
			console.log(
				yellow(
					`PARAMETER OVERRIDE: Overriding default ${name} with ${effectiveValue}, specified in params.json.`
				)
			);
		}

		return effectiveValue;
	};

	console.log(
		gray('Checking all contracts not flagged for deployment have addresses in this network...')
	);
	const missingDeployments = Object.keys(config).filter(name => {
		return !config[name].deploy && (!deployment.targets[name] || !deployment.targets[name].address);
	});

	if (missingDeployments.length) {
		throw Error(
			`Cannot use existing contracts for deployment as addresses not found for the following contracts on ${network}:\n` +
				missingDeployments.join('\n') +
				'\n' +
				gray(`Used: ${deploymentFile} as source`)
		);
	}

	console.log(gray('Loading the compiled contracts locally...'));
	const { earliestCompiledTimestamp, compiled } = loadCompiledFiles({ buildPath });

	// now get the latest time a Solidity file was edited
	const latestSolTimestamp = getLatestSolTimestamp(CONTRACTS_FOLDER);

	const {
		providerUrl: envProviderUrl,
		privateKey: envPrivateKey,
		etherscanLinkPrefix,
	} = loadConnections({
		network,
		useFork,
	});

	if (!providerUrl) {
		if (!envProviderUrl) {
			throw new Error('Missing .env key of PROVIDER_URL. Please add and retry.');
		}

		providerUrl = envProviderUrl;
	}

	// if not specified, or in a local network, override the private key passed as a CLI option, with the one specified in .env
	if (network !== 'local' || !privateKey) {
		privateKey = envPrivateKey;
	}

	const nonceManager = new NonceManager({});

	const deployer = new Deployer({
		compiled,
		contractDeploymentGasLimit,
		config,
		configFile,
		deployment,
		deploymentFile,
		gasPrice,
		methodCallGasLimit,
		network,
		privateKey,
		providerUrl,
		dryRun,
		useOvm,
		useFork,
		ignoreSafetyChecks,
		nonceManager: manageNonces ? nonceManager : undefined,
	});

	const { account } = deployer;

	nonceManager.web3 = deployer.web3;
	nonceManager.account = account;

	let currentSynthetixSupply;
	let currentSynthetixPrice;
	let oldExrates;
	let currentLastMintEvent;
	let currentWeekOfInflation;
	let systemSuspended = false;
	let systemSuspendedReason;

	try {
		const oldSynthetix = deployer.getExistingContract({ contract: 'Synthetix' });
		currentSynthetixSupply = await oldSynthetix.methods.totalSupply().call();

		// inflationSupplyToDate = total supply - 100m
		const inflationSupplyToDate = w3utils
			.toBN(currentSynthetixSupply)
			.sub(w3utils.toBN(w3utils.toWei((100e6).toString())));

		// current weekly inflation 75m / 52
		const weeklyInflation = w3utils.toBN(w3utils.toWei((75e6 / 52).toString()));
		currentWeekOfInflation = inflationSupplyToDate.div(weeklyInflation);

		// Check result is > 0 else set to 0 for currentWeek
		currentWeekOfInflation = currentWeekOfInflation.gt(w3utils.toBN('0'))
			? currentWeekOfInflation.toNumber()
			: 0;

		// Calculate lastMintEvent as Inflation start date + number of weeks issued * secs in weeks
		const mintingBuffer = 86400;
		const secondsInWeek = 604800;
		const inflationStartDate = inflationStartTimestampInSecs;
		currentLastMintEvent =
			inflationStartDate + currentWeekOfInflation * secondsInWeek + mintingBuffer;
	} catch (err) {
		if (freshDeploy) {
			currentSynthetixSupply = await getDeployParameter('INITIAL_ISSUANCE');
			currentWeekOfInflation = 0;
			currentLastMintEvent = 0;
		} else {
			console.error(
				red(
					'Cannot connect to existing Synthetix contract. Please double check the deploymentPath is correct for the network allocated'
				)
			);
			process.exitCode = 1;
			return;
		}
	}

	try {
		oldExrates = deployer.getExistingContract({ contract: 'ExchangeRates' });
		currentSynthetixPrice = await oldExrates.methods.rateForCurrency(toBytes32('SNX')).call();
		if (!oracleExrates) {
			oracleExrates = await oldExrates.methods.oracle().call();
		}
	} catch (err) {
		if (freshDeploy) {
			currentSynthetixPrice = w3utils.toWei('0.2');
			oracleExrates = oracleExrates || account;
			oldExrates = undefined; // unset to signify that a fresh one will be deployed
		} else {
			console.error(
				red(
					'Cannot connect to existing ExchangeRates contract. Please double check the deploymentPath is correct for the network allocated'
				)
			);
			process.exitCode = 1;
			return;
		}
	}

	try {
		const oldSystemStatus = deployer.getExistingContract({ contract: 'SystemStatus' });

		const systemSuspensionStatus = await oldSystemStatus.methods.systemSuspension().call();

		systemSuspended = systemSuspensionStatus.suspended;
		systemSuspendedReason = systemSuspensionStatus.reason;
	} catch (err) {
		if (!freshDeploy) {
			console.error(
				red(
					'Cannot connect to existing SystemStatus contract. Please double check the deploymentPath is correct for the network allocated'
				)
			);
			process.exitCode = 1;
			return;
		}
	}

	for (const address of [account, oracleExrates]) {
		if (!w3utils.isAddress(address)) {
			console.error(red('Invalid address detected (please check your inputs):', address));
			process.exitCode = 1;
			return;
		}
	}

	const newSynthsToAdd = synths
		.filter(({ name }) => !config[`Synth${name}`])
		.map(({ name }) => name);

	let aggregatedPriceResults = 'N/A';

	if (oldExrates && network !== 'local') {
		const padding = '\n\t\t\t\t';
		const aggResults = await checkAggregatorPrices({
			network,
			providerUrl,
			synths,
			oldExrates,
			standaloneFeeds,
		});
		aggregatedPriceResults = padding + aggResults.join(padding);
	}

	const deployerBalance = parseInt(
		w3utils.fromWei(await deployer.web3.eth.getBalance(account), 'ether'),
		10
	);
	if (useFork) {
		// Make sure the pwned account has ETH when using a fork
		const accounts = await deployer.web3.eth.getAccounts();

		await deployer.web3.eth.sendTransaction({
			from: accounts[0],
			to: account,
			value: w3utils.toWei('10', 'ether'),
		});
	} else if (deployerBalance < 5) {
		console.log(
			yellow(`⚠ WARNING: Deployer account balance could be too low: ${deployerBalance} ETH`)
		);
	}

	let ovmDeploymentPathWarning = false;
	// OVM targets must end with '-ovm'.
	if (useOvm) {
		const lastPathElement = path.basename(deploymentPath);
		ovmDeploymentPathWarning = !lastPathElement.includes('ovm');
	}

	parameterNotice({
		'Dry Run': dryRun ? green('true') : yellow('⚠ NO'),
		'Using a fork': useFork ? green('true') : yellow('⚠ NO'),
		Network: network,
		'OVM?': useOvm
			? ovmDeploymentPathWarning
				? red('⚠ No -ovm folder suffix!')
				: green('true')
			: 'false',
		'Gas price to use': `${gasPrice} GWEI`,
		'Deployment Path': new RegExp(network, 'gi').test(deploymentPath)
			? deploymentPath
			: yellow('⚠⚠⚠ cant find network name in path. Please double check this! ') + deploymentPath,
		'Local build last modified': `${new Date(earliestCompiledTimestamp)} ${yellow(
			((new Date().getTime() - earliestCompiledTimestamp) / 60000).toFixed(2) + ' mins ago'
		)}`,
		'Last Solidity update':
			new Date(latestSolTimestamp) +
			(latestSolTimestamp > earliestCompiledTimestamp
				? yellow(' ⚠⚠⚠ this is later than the last build! Is this intentional?')
				: green(' ✅')),
		'Add any new synths found?': addNewSynths
			? green('✅ YES\n\t\t\t\t') + newSynthsToAdd.join(', ')
			: yellow('⚠ NO'),
		'Deployer account:': account,
		'Synthetix totalSupply': `${Math.round(w3utils.fromWei(currentSynthetixSupply) / 1e6)}m`,
		'ExchangeRates Oracle': oracleExrates,
		'Last Mint Event': `${currentLastMintEvent} (${new Date(currentLastMintEvent * 1000)})`,
		'Current Weeks Of Inflation': currentWeekOfInflation,
		'Aggregated Prices': aggregatedPriceResults,
		'System Suspended': systemSuspended
			? green(' ✅', 'Reason:', systemSuspendedReason)
			: yellow('⚠ NO'),
	});

	if (!yes) {
		try {
			await confirmAction(
				yellow(
					`⚠⚠⚠ WARNING: This action will deploy the following contracts to ${network}:\n${Object.entries(
						config
					)
						.filter(([, { deploy }]) => deploy)
						.map(([contract]) => contract)
						.join(', ')}` + `\nIt will also set proxy targets and add synths to Synthetix.\n`
				) +
					gray('-'.repeat(50)) +
					'\nDo you want to continue? (y/n) '
			);
		} catch (err) {
			console.log(gray('Operation cancelled'));
			return;
		}
	}

	console.log(
		gray(`Starting deployment to ${network.toUpperCase()}${useFork ? ' (fork)' : ''}...`)
	);

	const runStep = async opts =>
		performTransactionalStep({
			gasLimit: methodCallGasLimit, // allow overriding of gasLimit
			...opts,
			account,
			gasPrice,
			etherscanLinkPrefix,
			ownerActions,
			ownerActionsFile,
			dryRun,
			nonceManager: manageNonces ? nonceManager : undefined,
		});

	console.log(gray(`\n------ DEPLOY LIBRARIES ------\n`));

	await deployer.deployContract({
		name: 'SafeDecimalMath',
	});

	await deployer.deployContract({
		name: 'Math',
	});

	console.log(gray(`\n------ DEPLOY CORE PROTOCOL ------\n`));

	const addressOf = c => (c ? c.options.address : '');

	const addressResolver = await deployer.deployContract({
		name: 'AddressResolver',
		args: [account],
	});

	const readProxyForResolver = await deployer.deployContract({
		name: 'ReadProxyAddressResolver',
		source: 'ReadProxy',
		args: [account],
	});

	if (addressResolver && readProxyForResolver) {
		await runStep({
			contract: 'ReadProxyAddressResolver',
			target: readProxyForResolver,
			read: 'target',
			expected: input => input === addressOf(addressResolver),
			write: 'setTarget',
			writeArg: addressOf(addressResolver),
		});
	}

	await deployer.deployContract({
		name: 'FlexibleStorage',
		deps: ['ReadProxyAddressResolver'],
		args: [addressOf(readProxyForResolver)],
	});

	const systemSettings = await deployer.deployContract({
		name: 'SystemSettings',
		args: [account, addressOf(readProxyForResolver)],
	});

	const systemStatus = await deployer.deployContract({
		name: 'SystemStatus',
		args: [account],
	});

	const exchangeRates = await deployer.deployContract({
		name: 'ExchangeRates',
		args: [
			account,
			oracleExrates,
			addressOf(readProxyForResolver),
			[toBytes32('SNX')],
			[currentSynthetixPrice],
		],
	});

	const rewardEscrow = await deployer.deployContract({
		name: 'RewardEscrow',
		args: [account, ZERO_ADDRESS, ZERO_ADDRESS],
	});

	const synthetixEscrow = await deployer.deployContract({
		name: 'SynthetixEscrow',
		args: [account, ZERO_ADDRESS],
	});

	const synthetixState = await deployer.deployContract({
		name: 'SynthetixState',
		args: [account, account],
	});

	const proxyFeePool = await deployer.deployContract({
		name: 'ProxyFeePool',
		source: 'Proxy',
		args: [account],
	});

	const delegateApprovalsEternalStorage = await deployer.deployContract({
		name: 'DelegateApprovalsEternalStorage',
		source: 'EternalStorage',
		args: [account, ZERO_ADDRESS],
	});

	const delegateApprovals = await deployer.deployContract({
		name: 'DelegateApprovals',
		args: [account, addressOf(delegateApprovalsEternalStorage)],
	});

	if (delegateApprovals && delegateApprovalsEternalStorage) {
		await runStep({
			contract: 'EternalStorage',
			target: delegateApprovalsEternalStorage,
			read: 'associatedContract',
			expected: input => input === addressOf(delegateApprovals),
			write: 'setAssociatedContract',
			writeArg: addressOf(delegateApprovals),
		});
	}

	const liquidations = await deployer.deployContract({
		name: 'Liquidations',
		args: [account, addressOf(readProxyForResolver)],
	});

	const eternalStorageLiquidations = await deployer.deployContract({
		name: 'EternalStorageLiquidations',
		source: 'EternalStorage',
		args: [account, addressOf(liquidations)],
	});

	if (liquidations && eternalStorageLiquidations) {
		await runStep({
			contract: 'EternalStorageLiquidations',
			target: eternalStorageLiquidations,
			read: 'associatedContract',
			expected: input => input === addressOf(liquidations),
			write: 'setAssociatedContract',
			writeArg: addressOf(liquidations),
		});
	}

	const feePoolEternalStorage = await deployer.deployContract({
		name: 'FeePoolEternalStorage',
		args: [account, ZERO_ADDRESS],
	});

	const feePool = await deployer.deployContract({
		name: 'FeePool',
		deps: ['ProxyFeePool', 'AddressResolver'],
		args: [addressOf(proxyFeePool), account, addressOf(readProxyForResolver)],
	});

	if (proxyFeePool && feePool) {
		await runStep({
			contract: 'ProxyFeePool',
			target: proxyFeePool,
			read: 'target',
			expected: input => input === addressOf(feePool),
			write: 'setTarget',
			writeArg: addressOf(feePool),
		});
	}

	if (feePoolEternalStorage && feePool) {
		await runStep({
			contract: 'FeePoolEternalStorage',
			target: feePoolEternalStorage,
			read: 'associatedContract',
			expected: input => input === addressOf(feePool),
			write: 'setAssociatedContract',
			writeArg: addressOf(feePool),
		});
	}

	const feePoolState = await deployer.deployContract({
		name: 'FeePoolState',
		deps: ['FeePool'],
		args: [account, addressOf(feePool)],
	});

	if (feePool && feePoolState) {
		// Rewire feePoolState if there is a feePool upgrade
		await runStep({
			contract: 'FeePoolState',
			target: feePoolState,
			read: 'feePool',
			expected: input => input === addressOf(feePool),
			write: 'setFeePool',
			writeArg: addressOf(feePool),
		});
	}

	const rewardsDistribution = await deployer.deployContract({
		name: 'RewardsDistribution',
		deps: ['RewardEscrow', 'ProxyFeePool'],
		args: [
			account, // owner
			ZERO_ADDRESS, // authority (synthetix)
			ZERO_ADDRESS, // Synthetix Proxy
			addressOf(rewardEscrow),
			addressOf(proxyFeePool),
		],
	});

	// New Synthetix proxy.
	const proxyERC20Synthetix = await deployer.deployContract({
		name: 'ProxyERC20',
		args: [account],
	});

	const tokenStateSynthetix = await deployer.deployContract({
		name: 'TokenStateSynthetix',
		source: 'TokenState',
		args: [account, account],
	});

	const synthetix = await deployer.deployContract({
		name: 'Synthetix',
		source: useOvm ? 'MintableSynthetix' : 'Synthetix',
		deps: ['ProxyERC20', 'TokenStateSynthetix', 'AddressResolver'],
		args: [
			addressOf(proxyERC20Synthetix),
			addressOf(tokenStateSynthetix),
			account,
			currentSynthetixSupply,
			addressOf(readProxyForResolver),
		],
	});

	if (synthetix && proxyERC20Synthetix) {
		await runStep({
			contract: 'ProxyERC20',
			target: proxyERC20Synthetix,
			read: 'target',
			expected: input => input === addressOf(synthetix),
			write: 'setTarget',
			writeArg: addressOf(synthetix),
		});
		await runStep({
			contract: 'Synthetix',
			target: synthetix,
			read: 'proxy',
			expected: input => input === addressOf(proxyERC20Synthetix),
			write: 'setProxy',
			writeArg: addressOf(proxyERC20Synthetix),
		});
	}

	// Old Synthetix proxy based off Proxy.sol: this has been deprecated.
	// To be removed after May 30, 2020:
	// https://docs.synthetix.io/integrations/guide/#proxy-deprecation
	const proxySynthetix = await deployer.deployContract({
		name: 'ProxySynthetix',
		source: 'Proxy',
		args: [account],
	});
	if (proxySynthetix && synthetix) {
		await runStep({
			contract: 'ProxySynthetix',
			target: proxySynthetix,
			read: 'target',
			expected: input => input === addressOf(synthetix),
			write: 'setTarget',
			writeArg: addressOf(synthetix),
		});
	}

	const debtCache = await deployer.deployContract({
		name: 'DebtCache',
		source: useOvm ? 'RealtimeDebtCache' : 'DebtCache',
		deps: ['AddressResolver'],
		args: [account, addressOf(readProxyForResolver)],
	});

	const exchanger = await deployer.deployContract({
		name: 'Exchanger',
		source: useOvm ? 'Exchanger' : 'ExchangerWithVirtualSynth',
		deps: ['AddressResolver'],
		args: [account, addressOf(readProxyForResolver)],
	});

	const exchangeState = await deployer.deployContract({
		name: 'ExchangeState',
		deps: ['Exchanger'],
		args: [account, addressOf(exchanger)],
	});

	if (exchanger && exchangeState) {
		// The exchangeState contract has Exchanger as it's associated contract
		await runStep({
			contract: 'ExchangeState',
			target: exchangeState,
			read: 'associatedContract',
			expected: input => input === exchanger.options.address,
			write: 'setAssociatedContract',
			writeArg: exchanger.options.address,
		});
	}

	if (exchanger && systemStatus) {
		// SIP-65: ensure Exchanger can suspend synths if price spikes occur
		await runStep({
			contract: 'SystemStatus',
			target: systemStatus,
			read: 'accessControl',
			readArg: [toBytes32('Synth'), addressOf(exchanger)],
			expected: ({ canSuspend } = {}) => canSuspend,
			write: 'updateAccessControl',
			writeArg: [toBytes32('Synth'), addressOf(exchanger), true, false],
		});
	}

	// only reset token state if redeploying
	if (tokenStateSynthetix && config['TokenStateSynthetix'].deploy) {
		const initialIssuance = await getDeployParameter('INITIAL_ISSUANCE');
		await runStep({
			contract: 'TokenStateSynthetix',
			target: tokenStateSynthetix,
			read: 'balanceOf',
			readArg: account,
			expected: input => input === initialIssuance,
			write: 'setBalanceOf',
			writeArg: [account, initialIssuance],
		});
	}

	if (tokenStateSynthetix && synthetix) {
		await runStep({
			contract: 'TokenStateSynthetix',
			target: tokenStateSynthetix,
			read: 'associatedContract',
			expected: input => input === addressOf(synthetix),
			write: 'setAssociatedContract',
			writeArg: addressOf(synthetix),
		});
	}

	const issuer = await deployer.deployContract({
		name: 'Issuer',
		deps: ['AddressResolver'],
		args: [account, addressOf(addressResolver)],
	});

	const issuerAddress = addressOf(issuer);

	await deployer.deployContract({
		name: 'TradingRewards',
		deps: ['AddressResolver', 'Exchanger'],
		args: [account, account, addressOf(readProxyForResolver)],
	});

	if (synthetixState && issuer) {
		// The SynthetixState contract has Issuer as it's associated contract (after v2.19 refactor)
		await runStep({
			contract: 'SynthetixState',
			target: synthetixState,
			read: 'associatedContract',
			expected: input => input === issuerAddress,
			write: 'setAssociatedContract',
			writeArg: issuerAddress,
		});
	}

	if (synthetixEscrow) {
		await deployer.deployContract({
			name: 'EscrowChecker',
			deps: ['SynthetixEscrow'],
			args: [addressOf(synthetixEscrow)],
		});
	}

	if (rewardEscrow && synthetix) {
		await runStep({
			contract: 'RewardEscrow',
			target: rewardEscrow,
			read: 'synthetix',
			expected: input => input === addressOf(synthetix),
			write: 'setSynthetix',
			writeArg: addressOf(synthetix),
		});
	}

	if (rewardEscrow && feePool) {
		await runStep({
			contract: 'RewardEscrow',
			target: rewardEscrow,
			read: 'feePool',
			expected: input => input === addressOf(feePool),
			write: 'setFeePool',
			writeArg: addressOf(feePool),
		});
	}

	if (useOvm) {
		// these values are for the OVM testnet
		const inflationStartDate = (Math.round(new Date().getTime() / 1000) - 3600 * 24 * 7).toString(); // 1 week ago
		const fixedPeriodicSupply = w3utils.toWei('50000');
		const mintPeriod = (3600 * 24 * 7).toString(); // 1 week
		const mintBuffer = '600'; // 10 minutes
		const minterReward = w3utils.toWei('100');
		const supplyEnd = '5'; // allow 4 mints in total

		await deployer.deployContract({
			// name is supply schedule as it behaves as supply schedule in the address resolver
			name: 'SupplySchedule',
			source: 'FixedSupplySchedule',
			args: [
				account,
				addressOf(readProxyForResolver),
				inflationStartDate,
				'0',
				'0',
				mintPeriod,
				mintBuffer,
				fixedPeriodicSupply,
				supplyEnd,
				minterReward,
			],
		});
	} else {
		const supplySchedule = await deployer.deployContract({
			name: 'SupplySchedule',
			args: [account, currentLastMintEvent, currentWeekOfInflation],
		});
		if (supplySchedule && synthetix) {
			await runStep({
				contract: 'SupplySchedule',
				target: supplySchedule,
				read: 'synthetixProxy',
				expected: input => input === addressOf(proxySynthetix),
				write: 'setSynthetixProxy',
				writeArg: addressOf(proxySynthetix),
			});
		}
	}

	if (synthetix && rewardsDistribution) {
		await runStep({
			contract: 'RewardsDistribution',
			target: rewardsDistribution,
			read: 'authority',
			expected: input => input === addressOf(synthetix),
			write: 'setAuthority',
			writeArg: addressOf(synthetix),
		});

		await runStep({
			contract: 'RewardsDistribution',
			target: rewardsDistribution,
			read: 'synthetixProxy',
			expected: input => input === addressOf(proxyERC20Synthetix),
			write: 'setSynthetixProxy',
			writeArg: addressOf(proxyERC20Synthetix),
		});
	}

	// ----------------
	// Setting proxyERC20 Synthetix for synthetixEscrow
	// ----------------

	// Skip setting unless redeploying either of these,
	if (config['Synthetix'].deploy || config['SynthetixEscrow'].deploy) {
		// Note: currently on mainnet SynthetixEscrow.methods.synthetix() does NOT exist
		// it is "havven" and the ABI we have here is not sufficient
		if (network === 'mainnet') {
			await runStep({
				contract: 'SynthetixEscrow',
				target: synthetixEscrow,
				read: 'havven',
				expected: input => input === addressOf(proxyERC20Synthetix),
				write: 'setHavven',
				writeArg: addressOf(proxyERC20Synthetix),
			});
		} else {
			await runStep({
				contract: 'SynthetixEscrow',
				target: synthetixEscrow,
				read: 'synthetix',
				expected: input => input === addressOf(proxyERC20Synthetix),
				write: 'setSynthetix',
				writeArg: addressOf(proxyERC20Synthetix),
			});
		}
	}

	// ----------------
	// Synths
	// ----------------
	console.log(gray(`\n------ DEPLOY SYNTHS ------\n`));

	// The list of synth to be added to the Issuer once dependencies have been set up
	const synthsToAdd = [];

	for (const { name: currencyKey, subclass, asset } of synths) {
		console.log(gray(`\n   --- SYNTH ${currencyKey} ---\n`));

		const tokenStateForSynth = await deployer.deployContract({
			name: `TokenState${currencyKey}`,
			source: 'TokenState',
			args: [account, ZERO_ADDRESS],
			force: addNewSynths,
		});

		// Legacy proxy will be around until May 30, 2020
		// https://docs.synthetix.io/integrations/guide/#proxy-deprecation
		// Until this time, on mainnet we will still deploy ProxyERC20sUSD and ensure that
		// SynthsUSD.proxy is ProxyERC20sUSD, SynthsUSD.integrationProxy is ProxysUSD
		const synthProxyIsLegacy = currencyKey === 'sUSD' && network === 'mainnet';

		const proxyForSynth = await deployer.deployContract({
			name: `Proxy${currencyKey}`,
			source: synthProxyIsLegacy ? 'Proxy' : 'ProxyERC20',
			args: [account],
			force: addNewSynths,
		});

		// additionally deploy an ERC20 proxy for the synth if it's legacy (sUSD)
		let proxyERC20ForSynth;
		if (currencyKey === 'sUSD') {
			proxyERC20ForSynth = await deployer.deployContract({
				name: `ProxyERC20${currencyKey}`,
				source: `ProxyERC20`,
				args: [account],
				force: addNewSynths,
			});
		}

		const currencyKeyInBytes = toBytes32(currencyKey);

		const synthConfig = config[`Synth${currencyKey}`] || {};

		// track the original supply if we're deploying a new synth contract for an existing synth
		let originalTotalSupply = 0;
		if (synthConfig.deploy) {
			try {
				const oldSynth = deployer.getExistingContract({ contract: `Synth${currencyKey}` });
				originalTotalSupply = await oldSynth.methods.totalSupply().call();
			} catch (err) {
				if (!freshDeploy) {
					// only throw if not local - allows local environments to handle both new
					// and updating configurations
					throw err;
				}
			}
		}

		// MultiCollateral needs additionalConstructorArgs to be ordered
		const additionalConstructorArgsMap = {
			MultiCollateralSynthsETH: [toBytes32('EtherCollateral')],
			MultiCollateralSynthsUSD: [toBytes32('EtherCollateralsUSD')],
			// future subclasses...
			// future specific synths args...
		};

		// user confirm totalSupply is correct for oldSynth before deploy new Synth
		if (synthConfig.deploy && !yes && originalTotalSupply > 0) {
			try {
				await confirmAction(
					yellow(
						`⚠⚠⚠ WARNING: Please confirm - ${network}:\n` +
							`Synth${currencyKey} totalSupply is ${originalTotalSupply} \n`
					) +
						gray('-'.repeat(50)) +
						'\nDo you want to continue? (y/n) '
				);
			} catch (err) {
				console.log(gray('Operation cancelled'));
				return;
			}
		}

		const sourceContract = subclass || 'Synth';
		const synth = await deployer.deployContract({
			name: `Synth${currencyKey}`,
			source: sourceContract,
			deps: [`TokenState${currencyKey}`, `Proxy${currencyKey}`, 'Synthetix', 'FeePool'],
			args: [
				proxyERC20ForSynth ? addressOf(proxyERC20ForSynth) : addressOf(proxyForSynth),
				addressOf(tokenStateForSynth),
				`Synth ${currencyKey}`,
				currencyKey,
				account,
				currencyKeyInBytes,
				originalTotalSupply,
				addressOf(readProxyForResolver),
			].concat(additionalConstructorArgsMap[sourceContract + currencyKey] || []),
			force: addNewSynths,
		});

		if (tokenStateForSynth && synth) {
			await runStep({
				contract: `TokenState${currencyKey}`,
				target: tokenStateForSynth,
				read: 'associatedContract',
				expected: input => input === addressOf(synth),
				write: 'setAssociatedContract',
				writeArg: addressOf(synth),
			});
		}

		// Setup proxy for synth
		if (proxyForSynth && synth) {
			await runStep({
				contract: `Proxy${currencyKey}`,
				target: proxyForSynth,
				read: 'target',
				expected: input => input === addressOf(synth),
				write: 'setTarget',
				writeArg: addressOf(synth),
			});

			// Migration Phrase 2: if there's a ProxyERC20sUSD then the Synth's proxy must use it
			await runStep({
				contract: `Synth${currencyKey}`,
				target: synth,
				read: 'proxy',
				expected: input => input === addressOf(proxyERC20ForSynth || proxyForSynth),
				write: 'setProxy',
				writeArg: addressOf(proxyERC20ForSynth || proxyForSynth),
			});

			if (proxyERC20ForSynth) {
				// and make sure this new proxy has the target of the synth
				await runStep({
					contract: `ProxyERC20${currencyKey}`,
					target: proxyERC20ForSynth,
					read: 'target',
					expected: input => input === addressOf(synth),
					write: 'setTarget',
					writeArg: addressOf(synth),
				});
			}
		}

		// Save the synth to be added once the AddressResolver has been synced.
		if (synth && issuer) {
			synthsToAdd.push({
				synth,
				currencyKeyInBytes,
			});
		}

		const { feed } = feeds[asset] || {};

		// now setup price aggregator if any for the synth
		if (w3utils.isAddress(feed) && exchangeRates) {
			await runStep({
				contract: `ExchangeRates`,
				target: exchangeRates,
				read: 'aggregators',
				readArg: currencyKeyInBytes,
				expected: input => input === feed,
				write: 'addAggregator',
				writeArg: [currencyKeyInBytes, feed],
			});
		}
	}

	console.log(gray(`\n------ DEPLOY ANCILLARY CONTRACTS ------\n`));

	await deployer.deployContract({
		name: 'Depot',
		deps: ['ProxySynthetix', 'SynthsUSD', 'FeePool'],
		args: [account, account, addressOf(readProxyForResolver)],
	});

	if (useOvm) {
		await deployer.deployContract({
			// name is EtherCollateral as it behaves as EtherCollateral in the address resolver
			name: 'EtherCollateral',
			source: 'EmptyEtherCollateral',
			args: [],
		});
		await deployer.deployContract({
			name: 'EtherCollateralsUSD',
			source: 'EmptyEtherCollateral',
			args: [],
		});
		await deployer.deployContract({
			name: 'SynthetixBridgeToBase',
			args: [account, addressOf(readProxyForResolver)],
		});
	} else {
		await deployer.deployContract({
			name: 'EtherCollateral',
			deps: ['AddressResolver'],
			args: [account, addressOf(readProxyForResolver)],
		});
		await deployer.deployContract({
			name: 'EtherCollateralsUSD',
			deps: ['AddressResolver'],
			args: [account, addressOf(readProxyForResolver)],
		});
		await deployer.deployContract({
			name: 'SynthetixBridgeToOptimism',
			args: [account, addressOf(readProxyForResolver)],
		});
	}

	// ----------------
	// Binary option market factory and manager setup
	// ----------------

	console.log(gray(`\n------ DEPLOY BINARY OPTIONS ------\n`));

	await deployer.deployContract({
		name: 'BinaryOptionMarketFactory',
		args: [account, addressOf(readProxyForResolver)],
		deps: ['AddressResolver'],
	});

	const day = 24 * 60 * 60;
	const maxOraclePriceAge = 120 * 60; // Price updates are accepted from up to two hours before maturity to allow for delayed chainlink heartbeats.
	const expiryDuration = 26 * 7 * day; // Six months to exercise options before the market is destructible.
	const maxTimeToMaturity = 730 * day; // Markets may not be deployed more than two years in the future.
	const creatorCapitalRequirement = w3utils.toWei('1000'); // 1000 sUSD is required to create a new market.
	const creatorSkewLimit = w3utils.toWei('0.05'); // Market creators must leave 5% or more of their position on either side.
	const poolFee = w3utils.toWei('0.008'); // 0.8% of the market's value goes to the pool in the end.
	const creatorFee = w3utils.toWei('0.002'); // 0.2% of the market's value goes to the creator.
	const refundFee = w3utils.toWei('0.05'); // 5% of a bid stays in the pot if it is refunded.
	await deployer.deployContract({
		name: 'BinaryOptionMarketManager',
		args: [
			account,
			addressOf(readProxyForResolver),
			maxOraclePriceAge,
			expiryDuration,
			maxTimeToMaturity,
			creatorCapitalRequirement,
			creatorSkewLimit,
			poolFee,
			creatorFee,
			refundFee,
		],
		deps: ['AddressResolver'],
	});

	console.log(gray(`\n------ DEPLOY DAPP UTILITIES ------\n`));

	await deployer.deployContract({
		name: 'SynthUtil',
		deps: ['ReadProxyAddressResolver'],
		args: [addressOf(readProxyForResolver)],
	});

	await deployer.deployContract({
		name: 'DappMaintenance',
		args: [account],
	});

	await deployer.deployContract({
		name: 'BinaryOptionMarketData',
	});

	console.log(gray(`\n------ CONFIGURE STANDLONE FEEDS ------\n`));

	// Setup remaining price feeds (that aren't synths)

	for (const { asset, feed } of standaloneFeeds) {
		if (w3utils.isAddress(feed) && exchangeRates) {
			await runStep({
				contract: `ExchangeRates`,
				target: exchangeRates,
				read: 'aggregators',
				readArg: toBytes32(asset),
				expected: input => input === feed,
				write: 'addAggregator',
				writeArg: [toBytes32(asset), feed],
			});
		}
	}

	console.log(gray(`\n------ CONFIGURE ADDRESS RESOLVER ------\n`));

	let addressesAreImported = true;
	let skipResolverSync = [];

	if (addressResolver) {
		// track which contracts need which
		const contractResolverRequirements = {};

		// collect all required addresses on-chain
		const allRequiredAddressesInContracts = await Promise.all(
			Object.entries(deployer.deployedContracts)
				.filter(([, target]) =>
					target.options.jsonInterface.find(({ name }) => name === 'getResolverAddressesRequired')
				)
				.map(([contract, target]) =>
					// Note: if running a dryRun then the output here will only be an estimate, as
					// the correct list of addresses require the contracts be deployed so these entries can then be read.
					(
						target.methods.getResolverAddressesRequired().call() ||
						// if dryRun and the contract is new then there's nothing to read on-chain, so resolve []
						Promise.resolve([])
					).then(names => {
						const namesReadable = names.map(w3utils.hexToUtf8);

						// track requirements to log out later
						namesReadable.forEach(
							name =>
								(contractResolverRequirements[name] = [contract].concat(
									contractResolverRequirements[name]
								))
						);

						return namesReadable;
					})
				)
		);

		const allRequiredAddresses = Array.from(
			// create set to remove dupes
			new Set(
				allRequiredAddressesInContracts
					// flatten into one array
					.reduce((memo, entry) => memo.concat(entry), [])
					// and remove blanks
					.filter(entry => entry)
					// now filter out any externals or alternates with a colon
					.filter(entry => {
						if (/:/.test(entry)) {
							skipResolverSync = skipResolverSync.concat(contractResolverRequirements[entry]);
							console.log(
								redBright(
									`⚠⚠⚠ WARNING: Skipping AddressResolver requirement of "${entry}" (from ${contractResolverRequirements[entry]})`
								)
							);
							return false;
						}
						return true;
					})
					// SystemSettings isn't required anywhere but necessary for us to be able to
					// write to FlexibleStorage below via "setExchangeFeeRates()"
					.concat(['SystemSettings'])
			)
		).sort();

		// now map these into a list of names and addresses
		const expectedAddressesInResolver = allRequiredAddresses.map(name => {
			const contract = deployer.deployedContracts[name];
			// quick sanity check of names in expected list
			if (!contract) {
				throw Error(
					`Error setting up AddressResolver: cannot find one of the contracts listed as required in a contract: ${name} in the list of deployment targets`
				);
			}
			return {
				name,
				address: addressOf(contract),
			};
		});

		// Count how many addresses are not yet in the resolver
		const addressesNotInResolver = (
			await Promise.all(
				expectedAddressesInResolver.map(({ name, address }) => {
					// when a dryRun redeploys a new AddressResolver, this will return undefined, so instead resolve with
					// empty promise
					const promise =
						addressResolver.methods.getAddress(toBytes32(name)).call() || Promise.resolve();

					return promise.then(foundAddress => ({ name, address, found: address === foundAddress }));
				})
			)
		).filter(entry => !entry.found);

		// and add everything if any not found (will overwrite any conflicts)
		if (addressesNotInResolver.length > 0) {
			console.log(
				gray(
					`Detected ${addressesNotInResolver.length} / ${expectedAddressesInResolver.length} missing or incorrect in the AddressResolver.\n\t` +
						addressesNotInResolver.map(({ name, address }) => `${name} ${address}`).join('\n\t') +
						`\nAdding all addresses in one transaction.`
				)
			);
			const result = await runStep({
				gasLimit: methodCallGasLimit * 3, // higher gas required
				contract: `AddressResolver`,
				target: addressResolver,
				write: 'importAddresses',
				writeArg: [
					addressesNotInResolver.map(({ name }) => toBytes32(name)),
					addressesNotInResolver.map(({ address }) => address),
				],
			});

			// This is an ugly hack: we need to halt the rest of the script if importing addresses happens from the pDAO.
			// This relies on the fact that runStep returns undefined if nothing needed to be done, a tx hash if the
			// transaction could be mined, and true in other cases, including appending to the owner actions file.
			// Note that this will also end the script in the case of manual transaction mining.
			addressesAreImported = typeof result !== 'boolean';
		}
	}

	if (addressesAreImported) {
		console.log(gray('Addresses are correctly set up, continuing...'));

		if (addressResolver) {
			// Now for all targets that have a setResolverAndSyncCache, we need to ensure the resolver is set
			for (const [contract, target] of Object.entries(deployer.deployedContracts)) {
				if (skipResolverSync.indexOf(contract) > -1) {
					console.log(
						redBright(
							`Warning: Skipping setResolverAndSyncCache for ${contract} due to unresolved dependencies.`
						)
					);
					continue;
					// don't invoke setResolverAndSyncCache for those marked to skip (must be called later)
				}
				// old "setResolver" for Depot, from prior to SIP-48
				const setResolverFncEntry = target.options.jsonInterface.find(
					({ name }) => name === 'setResolverAndSyncCache' || name === 'setResolver'
				);

				if (setResolverFncEntry) {
					// prior to SIP-46, contracts used setResolver and had no check
					const isPreSIP46 = setResolverFncEntry.name === 'setResolver';
					await runStep({
						gasLimit: methodCallGasLimit * 3, // higher gas required
						contract,
						target,
						read: isPreSIP46 ? 'resolver' : 'isResolverCached',
						readArg: isPreSIP46 ? undefined : addressOf(readProxyForResolver),
						expected: input => (isPreSIP46 ? input === addressOf(readProxyForResolver) : input),
						write: isPreSIP46 ? 'setResolver' : 'setResolverAndSyncCache',
						writeArg: addressOf(readProxyForResolver),
					});
				}
			}
		}

		// now after resolvers have been set

		console.log(gray(`\n------ ADD SYNTHS TO ISSUER ------\n`));

		// Set up the connection to the Issuer for each Synth (requires FlexibleStorage to have been configured)

		// First filter out all those synths which are already properly imported
		console.log(gray('Filtering synths to add to the issuer.'));
		const filteredSynths = [];
		for (const synth of synthsToAdd) {
			const issuerSynthAddress = await issuer.methods.synths(synth.currencyKeyInBytes).call();
			const currentSynthAddress = addressOf(synth.synth);
			if (issuerSynthAddress === currentSynthAddress) {
				console.log(gray(`${currentSynthAddress} requires no action`));
			} else {
				console.log(gray(`${currentSynthAddress} will be added to the issuer.`));
				filteredSynths.push(synth);
			}
		}

		const synthChunkSize = 15;
		for (let i = 0; i < filteredSynths.length; i += synthChunkSize) {
			const chunk = filteredSynths.slice(i, i + synthChunkSize);
			await runStep({
				contract: 'Issuer',
				target: issuer,
				read: 'getSynths',
				readArg: [chunk.map(synth => synth.currencyKeyInBytes)],
				expected: input =>
<<<<<<< HEAD
					input.reduce((acc, cur, idx) => acc && cur === addressOf(chunk[idx].synth), true),
=======
					input.length === chunk.length &&
					input.every((cur, idx) => cur === addressOf(chunk[idx].synth)),
>>>>>>> 8bffece7
				write: 'addSynths',
				writeArg: [chunk.map(synth => addressOf(synth.synth))],
				gasLimit: 1e5 * synthChunkSize,
			});
		}

		console.log(gray(`\n------ CONFIGURE INVERSE SYNTHS ------\n`));

		for (const { name: currencyKey, inverted } of synths) {
			if (inverted) {
				const { entryPoint, upperLimit, lowerLimit } = inverted;

				// helper function
				const setInversePricing = ({ freezeAtUpperLimit, freezeAtLowerLimit }) =>
					runStep({
						contract: 'ExchangeRates',
						target: exchangeRates,
						write: 'setInversePricing',
						writeArg: [
							toBytes32(currencyKey),
							w3utils.toWei(entryPoint.toString()),
							w3utils.toWei(upperLimit.toString()),
							w3utils.toWei(lowerLimit.toString()),
							freezeAtUpperLimit,
							freezeAtLowerLimit,
						],
					});

				// when the oldExrates exists - meaning there is a valid ExchangeRates in the existing deployment.json
				// for this environment (true for all environments except the initial deploy in 'local' during those tests)
				if (oldExrates) {
					// get inverse synth's params from the old exrates, if any exist
					const oldInversePricing = await oldExrates.methods
						.inversePricing(toBytes32(currencyKey))
						.call();

					const {
						entryPoint: oldEntryPoint,
						upperLimit: oldUpperLimit,
						lowerLimit: oldLowerLimit,
						frozenAtUpperLimit: currentRateIsFrozenUpper,
						frozenAtLowerLimit: currentRateIsFrozenLower,
					} = oldInversePricing;

					const currentRateIsFrozen = currentRateIsFrozenUpper || currentRateIsFrozenLower;
					// and the last rate if any exists
					const currentRateForCurrency = await oldExrates.methods
						.rateForCurrency(toBytes32(currencyKey))
						.call();

					// and total supply, if any
					const synth = deployer.deployedContracts[`Synth${currencyKey}`];
					const totalSynthSupply = await synth.methods.totalSupply().call();
					console.log(gray(`totalSupply of ${currencyKey}: ${Number(totalSynthSupply)}`));

					const inversePricingOnCurrentExRates = await exchangeRates.methods
						.inversePricing(toBytes32(currencyKey))
						.call();

					// ensure that if it's a newer exchange rates deployed, then skip reinserting the inverse pricing if
					// already done
					if (
						oldExrates.options.address !== exchangeRates.options.address &&
						JSON.stringify(inversePricingOnCurrentExRates) === JSON.stringify(oldInversePricing) &&
						+w3utils.fromWei(inversePricingOnCurrentExRates.entryPoint) === entryPoint &&
						+w3utils.fromWei(inversePricingOnCurrentExRates.upperLimit) === upperLimit &&
						+w3utils.fromWei(inversePricingOnCurrentExRates.lowerLimit) === lowerLimit
					) {
						console.log(
							gray(
								`Current ExchangeRates.inversePricing(${currencyKey}) is the same as the previous. Nothing to do.`
							)
						);
					}
					// When there's an inverted synth with matching parameters
					else if (
						entryPoint === +w3utils.fromWei(oldEntryPoint) &&
						upperLimit === +w3utils.fromWei(oldUpperLimit) &&
						lowerLimit === +w3utils.fromWei(oldLowerLimit)
					) {
						if (oldExrates.options.address !== addressOf(exchangeRates)) {
							const freezeAtUpperLimit = +w3utils.fromWei(currentRateForCurrency) === upperLimit;
							const freezeAtLowerLimit = +w3utils.fromWei(currentRateForCurrency) === lowerLimit;
							console.log(
								gray(
									`Detected an existing inverted synth for ${currencyKey} with identical parameters and a newer ExchangeRates. ` +
										`Persisting its frozen status (${currentRateIsFrozen}) and if frozen, then freeze rate at upper (${freezeAtUpperLimit}) or lower (${freezeAtLowerLimit}).`
								)
							);

							// then ensure it gets set to the same frozen status and frozen rate
							// as the old exchange rates
							await setInversePricing({
								freezeAtUpperLimit,
								freezeAtLowerLimit,
							});
						} else {
							console.log(
								gray(
									`Detected an existing inverted synth for ${currencyKey} with identical parameters and no new ExchangeRates. Skipping check of frozen status.`
								)
							);
						}
					} else if (Number(currentRateForCurrency) === 0) {
						console.log(
							gray(`Detected a new inverted synth for ${currencyKey}. Proceeding to add.`)
						);
						// Then a new inverted synth is being added (as there's no previous rate for it)
						await setInversePricing({ freezeAtUpperLimit: false, freezeAtLowerLimit: false });
					} else if (Number(totalSynthSupply) === 0) {
						console.log(
							gray(
								`Inverted synth at ${currencyKey} has 0 total supply and its inverted parameters have changed. ` +
									`Proceeding to reconfigure its parameters as instructed, unfreezing it if currently frozen.`
							)
						);
						// Then a new inverted synth is being added (as there's no existing supply)
						await setInversePricing({ freezeAtUpperLimit: false, freezeAtLowerLimit: false });
					} else if (network !== 'mainnet' && forceUpdateInverseSynthsOnTestnet) {
						// as we are on testnet and the flag is enabled, allow a mutative pricing change
						console.log(
							redBright(
								`⚠⚠⚠ WARNING: The parameters for the inverted synth ${currencyKey} ` +
									`have changed and it has non-zero totalSupply. This is allowed only on testnets`
							)
						);
						await setInversePricing({ freezeAtUpperLimit: false, freezeAtLowerLimit: false });
					} else {
						// Then an existing synth's inverted parameters have changed.
						// For safety sake, let's inform the user and skip this step
						console.log(
							redBright(
								`⚠⚠⚠ WARNING: The parameters for the inverted synth ${currencyKey} ` +
									`have changed and it has non-zero totalSupply. This use-case is not supported by the deploy script. ` +
									`This should be done as a purge() and setInversePricing() separately`
							)
						);
					}
				} else {
					// When no exrates, then totally fresh deploy (local deployment)
					await setInversePricing({ freezeAtUpperLimit: false, freezeAtLowerLimit: false });
				}
			}
		}

		// then ensure the defaults of SystemSetting
		// are set (requires FlexibleStorage to have been correctly configured)
		if (systemSettings) {
			console.log(gray(`\n------ CONFIGURE SYSTEM SETTINGS ------\n`));

			// Now ensure all the fee rates are set for various synths (this must be done after the AddressResolver
			// has populated all references).
			// Note: this populates rates for new synths regardless of the addNewSynths flag
			const synthRates = await Promise.all(
				synths.map(({ name }) => systemSettings.methods.exchangeFeeRate(toBytes32(name)).call())
			);

			const exchangeFeeRates = await getDeployParameter('EXCHANGE_FEE_RATES');

			// override individual currencyKey / synths exchange rates
			const synthExchangeRateOverride = {
				sETH: w3utils.toWei('0.003'),
				iETH: w3utils.toWei('0.003'),
				sBTC: w3utils.toWei('0.003'),
				iBTC: w3utils.toWei('0.003'),
			};

			const synthsRatesToUpdate = synths
				.map((synth, i) =>
					Object.assign(
						{
							currentRate: w3utils.fromWei(synthRates[i] || '0'),
							targetRate:
								synth.name in synthExchangeRateOverride
									? synthExchangeRateOverride[synth.name]
									: exchangeFeeRates[synth.category],
						},
						synth
					)
				)
				.filter(({ currentRate }) => currentRate === '0');

			console.log(gray(`Found ${synthsRatesToUpdate.length} synths needs exchange rate pricing`));

			if (synthsRatesToUpdate.length) {
				console.log(
					gray(
						'Setting the following:',
						synthsRatesToUpdate
							.map(
								({ name, targetRate, currentRate }) =>
									`\t${name} from ${currentRate * 100}% to ${w3utils.fromWei(targetRate) * 100}%`
							)
							.join('\n')
					)
				);

				await runStep({
					gasLimit: Math.max(methodCallGasLimit, 150e3 * synthsRatesToUpdate.length), // higher gas required, 150k per synth is sufficient (in OVM)
					contract: 'SystemSettings',
					target: systemSettings,
					write: 'setExchangeFeeRateForSynths',
					writeArg: [
						synthsRatesToUpdate.map(({ name }) => toBytes32(name)),
						synthsRatesToUpdate.map(({ targetRate }) => targetRate),
					],
				});
			}

			// setup initial values if they are unset
			await runStep({
				contract: 'SystemSettings',
				target: systemSettings,
				read: 'waitingPeriodSecs',
				expected: input => input !== '0',
				write: 'setWaitingPeriodSecs',
				writeArg: await getDeployParameter('WAITING_PERIOD_SECS'),
			});

			await runStep({
				contract: 'SystemSettings',
				target: systemSettings,
				read: 'priceDeviationThresholdFactor',
				expected: input => input !== '0', // only change if zero
				write: 'setPriceDeviationThresholdFactor',
				writeArg: await getDeployParameter('PRICE_DEVIATION_THRESHOLD_FACTOR'),
			});

			const tradingRewardsEnabled = await getDeployParameter('TRADING_REWARDS_ENABLED');
			await runStep({
				contract: 'SystemSettings',
				target: systemSettings,
				read: 'tradingRewardsEnabled',
				expected: input => input === tradingRewardsEnabled, // only change if non-default
				write: 'setTradingRewardsEnabled',
				writeArg: tradingRewardsEnabled,
			});

			await runStep({
				contract: 'SystemSettings',
				target: systemSettings,
				read: 'issuanceRatio',
				expected: input => input !== '0', // only change if zero
				write: 'setIssuanceRatio',
				writeArg: await getDeployParameter('ISSUANCE_RATIO'),
			});

			await runStep({
				contract: 'SystemSettings',
				target: systemSettings,
				read: 'feePeriodDuration',
				expected: input => input !== '0', // only change if zero
				write: 'setFeePeriodDuration',
				writeArg: await getDeployParameter('FEE_PERIOD_DURATION'),
			});

			await runStep({
				contract: 'SystemSettings',
				target: systemSettings,
				read: 'targetThreshold',
				expected: input => input !== '0', // only change if zero
				write: 'setTargetThreshold',
				writeArg: await getDeployParameter('TARGET_THRESHOLD'),
			});

			await runStep({
				contract: 'SystemSettings',
				target: systemSettings,
				read: 'liquidationDelay',
				expected: input => input !== '0', // only change if zero
				write: 'setLiquidationDelay',
				writeArg: await getDeployParameter('LIQUIDATION_DELAY'),
			});

			await runStep({
				contract: 'SystemSettings',
				target: systemSettings,
				read: 'liquidationRatio',
				expected: input => input !== '0', // only change if zero
				write: 'setLiquidationRatio',
				writeArg: await getDeployParameter('LIQUIDATION_RATIO'),
			});

			await runStep({
				contract: 'SystemSettings',
				target: systemSettings,
				read: 'liquidationPenalty',
				expected: input => input !== '0', // only change if zero
				write: 'setLiquidationPenalty',
				writeArg: await getDeployParameter('LIQUIDATION_PENALTY'),
			});

			await runStep({
				contract: 'SystemSettings',
				target: systemSettings,
				read: 'rateStalePeriod',
				expected: input => input !== '0', // only change if zero
				write: 'setRateStalePeriod',
				writeArg: await getDeployParameter('RATE_STALE_PERIOD'),
			});

			await runStep({
				contract: 'SystemSettings',
				target: systemSettings,
				read: 'minimumStakeTime',
				expected: input => input !== '0', // only change if zero
				write: 'setMinimumStakeTime',
				writeArg: await getDeployParameter('MINIMUM_STAKE_TIME'),
			});

			await runStep({
				contract: 'SystemSettings',
				target: systemSettings,
				read: 'debtSnapshotStaleTime',
				expected: input => input !== '0', // only change if zero
				write: 'setDebtSnapshotStaleTime',
				writeArg: await getDeployParameter('DEBT_SNAPSHOT_STALE_TIME'),
			});

			const aggregatorWarningFlags = (await getDeployParameter('AGGREGATOR_WARNING_FLAGS'))[
				network
			];
			if (aggregatorWarningFlags) {
				await runStep({
					contract: 'SystemSettings',
					target: systemSettings,
					read: 'aggregatorWarningFlags',
					expected: input => input !== ZERO_ADDRESS, // only change if zero
					write: 'setAggregatorWarningFlags',
					writeArg: aggregatorWarningFlags,
				});
			}
		}

		console.log(gray(`\n------ CHECKING DEBT CACHE ------\n`));

		const refreshSnapshotIfPossible = async (wasInvalid, isInvalid, force = false) => {
			const validityChanged = wasInvalid !== isInvalid;

			if (force || validityChanged) {
				console.log(yellow(`Refreshing debt snapshot...`));
				await runStep({
					gasLimit: 2.5e6, // About 1.7 million gas is required to refresh the snapshot with ~40 synths
					contract: 'DebtCache',
					target: debtCache,
					write: 'takeDebtSnapshot',
					writeArg: [],
				});
			} else if (!validityChanged) {
				console.log(
					red('⚠⚠⚠ WARNING: Deployer attempted to refresh the debt cache, but it cannot be.')
				);
			}
		};

		const checkSnapshot = async () => {
			const [cacheInfo, currentDebt] = await Promise.all([
				debtCache.methods.cacheInfo().call(),
				debtCache.methods.currentDebt().call(),
			]);

			// Check if the snapshot is stale and can be fixed.
			if (cacheInfo.isStale && !currentDebt.anyRateIsInvalid) {
				console.log(yellow('Debt snapshot is stale, and can be refreshed.'));
				await refreshSnapshotIfPossible(
					cacheInfo.isInvalid,
					currentDebt.anyRateIsInvalid,
					cacheInfo.isStale
				);
				return true;
			}

			// Otherwise, if the rates are currently valid,
			// we might still need to take a snapshot due to invalidity or deviation.
			if (!currentDebt.anyRateIsInvalid) {
				if (cacheInfo.isInvalid) {
					console.log(yellow('Debt snapshot is invalid, and can be refreshed.'));
					await refreshSnapshotIfPossible(
						cacheInfo.isInvalid,
						currentDebt.anyRateIsInvalid,
						cacheInfo.isStale
					);
					return true;
				} else {
					const cachedDebtEther = w3utils.fromWei(cacheInfo.debt);
					const currentDebtEther = w3utils.fromWei(currentDebt.debt);
					const deviation =
						(Number(currentDebtEther) - Number(cachedDebtEther)) / Number(cachedDebtEther);
					const maxDeviation = DEFAULTS.debtSnapshotMaxDeviation;

					if (maxDeviation <= Math.abs(deviation)) {
						console.log(
							yellow(
								`Debt cache deviation is ${deviation * 100}% >= ${maxDeviation *
									100}%; refreshing it...`
							)
						);
						await refreshSnapshotIfPossible(
							cacheInfo.isInvalid,
							currentDebt.anyRateIsInvalid,
							true
						);
						return true;
					}
				}
			}

			// Finally, if the debt cache is currently valid, but needs to be invalidated, we will also perform a snapshot.
			if (!cacheInfo.isInvalid && currentDebt.anyRateIsInvalid) {
				console.log(yellow('Debt snapshot needs to be invalidated.'));
				await refreshSnapshotIfPossible(cacheInfo.isInvalid, currentDebt.anyRateIsInvalid, false);
				return true;
			}
			return false;
		};

		const performedSnapshot = await checkSnapshot();

		if (performedSnapshot) {
			console.log(gray('Snapshot complete.'));
		} else {
			console.log(gray('No snapshot required.'));
		}
	} else {
		console.log(gray(`\n------ DEPLOY PARTIALLY COMPLETED ------\n`));

		console.log(
			yellow(
				'⚠⚠⚠ WARNING: Addresses have not been imported into the resolver, owner actions must be performed before re-running the script.'
			)
		);

		if (deployer.newContractsDeployed.length > 0) {
			reportDeployedContracts({ deployer });
		}

		process.exit(1);
	}

	console.log(gray(`\n------ DEPLOY COMPLETE ------\n`));

	reportDeployedContracts({ deployer });
};

module.exports = {
	deploy,
	DEFAULTS,
	cmd: program =>
		program
			.command('deploy')
			.description('Deploy compiled solidity files')
			.option(
				'-a, --add-new-synths',
				`Whether or not any new synths in the ${SYNTHS_FILENAME} file should be deployed if there is no entry in the config file`
			)
			.option(
				'-b, --build-path [value]',
				'Path to a folder hosting compiled files from the "build" step in this script',
				DEFAULTS.buildPath
			)
			.option(
				'-c, --contract-deployment-gas-limit <value>',
				'Contract deployment gas limit',
				parseFloat,
				DEFAULTS.contractDeploymentGasLimit
			)
			.option(
				'-d, --deployment-path <value>',
				`Path to a folder that has your input configuration file ${CONFIG_FILENAME}, the synth list ${SYNTHS_FILENAME} and where your ${DEPLOYMENT_FILENAME} files will go`
			)
			.option(
				'-f, --fee-auth <value>',
				'The address of the fee authority for this network (default is to use existing)'
			)
			.option('-g, --gas-price <value>', 'Gas price in GWEI', DEFAULTS.gasPrice)
			.option(
				'-h, --fresh-deploy',
				'Perform a "fresh" deploy, i.e. the first deployment on a network.'
			)
			.option(
				'-i, --ignore-safety-checks',
				'Ignores some validations regarding paths, compiler versions, etc.',
				false
			)
			.option(
				'--ignore-custom-parameters',
				'Ignores deployment parameters specified in params.json',
				false
			)
			.option(
				'-k, --use-fork',
				'Perform the deployment on a forked chain running on localhost (see fork command).',
				false
			)
			.option(
				'-l, --oracle-gas-limit <value>',
				'The address of the gas limit oracle for this network (default is use existing)'
			)
			.option(
				'-m, --method-call-gas-limit <value>',
				'Method call gas limit',
				parseFloat,
				DEFAULTS.methodCallGasLimit
			)
			.option(
				'-n, --network <value>',
				'The network to run off.',
				x => x.toLowerCase(),
				DEFAULTS.network
			)
			.option(
				'-o, --oracle-exrates <value>',
				'The address of the oracle for this network (default is use existing)'
			)
			.option(
				'-q, --manage-nonces',
				'The command makes sure that no repeated nonces are sent (which may be the case when reorgs are common, i.e. in Goerli. Not to be confused with --manage-nonsense.)',
				false
			)
			.option(
				'-p, --provider-url <value>',
				'Ethereum network provider URL. If default, will use PROVIDER_URL found in the .env file.'
			)
			.option(
				'-r, --dry-run',
				'If enabled, will not run any transactions but merely report on them.'
			)
			.option(
				'-v, --private-key [value]',
				'The private key to deploy with (only works in local mode, otherwise set in .env).'
			)
			.option(
				'-u, --force-update-inverse-synths-on-testnet',
				'Allow inverse synth pricing to be updated on testnet regardless of total supply'
			)
			.option('-y, --yes', 'Dont prompt, just reply yes.')
			.option('-z, --use-ovm', 'Target deployment for the OVM (Optimism).')
			.action(async (...args) => {
				try {
					await deploy(...args);
				} catch (err) {
					// show pretty errors for CLI users
					console.error(red(err));
					console.log(err.stack);
					process.exitCode = 1;
				}
			}),
};<|MERGE_RESOLUTION|>--- conflicted
+++ resolved
@@ -1390,12 +1390,8 @@
 				read: 'getSynths',
 				readArg: [chunk.map(synth => synth.currencyKeyInBytes)],
 				expected: input =>
-<<<<<<< HEAD
-					input.reduce((acc, cur, idx) => acc && cur === addressOf(chunk[idx].synth), true),
-=======
 					input.length === chunk.length &&
 					input.every((cur, idx) => cur === addressOf(chunk[idx].synth)),
->>>>>>> 8bffece7
 				write: 'addSynths',
 				writeArg: [chunk.map(synth => addressOf(synth.synth))],
 				gasLimit: 1e5 * synthChunkSize,
