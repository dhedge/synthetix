--- conflicted
+++ resolved
@@ -61,11 +61,7 @@
         total_supply = self.totalSupply()
 
         # This should fail because receiver has no tokens
-<<<<<<< HEAD
         self.assertReverts(self.transfer, receiver, sender, value)
-=======
-        assertReverts(self, self.transfer, receiver, sender, value)
->>>>>>> 2073ab3c
 
         mine_tx(self.transfer(sender, receiver, value))
         self.assertEqual(self.balanceOf(receiver), receiver_balance+value)
@@ -76,11 +72,7 @@
 
         value = 1001 * UNIT
         # This should fail because balance < value and balance > totalSupply
-<<<<<<< HEAD
         self.assertReverts(self.transfer, sender, receiver, value)
-=======
-        assertReverts(self, self.transfer, sender, receiver, value)
->>>>>>> 2073ab3c
 
         # 0 value transfers are allowed.
         value = 0
@@ -122,20 +114,13 @@
         total_supply = self.totalSupply()
 
         # This fails because there has been no approval yet
-<<<<<<< HEAD
         self.assertReverts(self.transferFrom, spender, approver, receiver, value)
-=======
-        assertReverts(self, self.transferFrom, spender, approver, receiver, value)
->>>>>>> 2073ab3c
 
         mine_tx(self.approve(approver, spender, 2 * value))
         self.assertEqual(self.allowance(approver, spender), 2 * value)
 
-<<<<<<< HEAD
         self.assertReverts(self.transferFrom, spender, approver, receiver, 2 * value + 1)
-=======
-        assertReverts(self, self.transferFrom, spender, approver, receiver, 2 * value + 1)
->>>>>>> 2073ab3c
+
         mine_tx(self.transferFrom(spender, approver, receiver, value))
 
         self.assertEqual(self.balanceOf(approver), approver_balance - value)
@@ -157,11 +142,7 @@
         self.assertEqual(self.allowance(approver, spender), value)
 
         # This should fail because the approver has no tokens.
-<<<<<<< HEAD
         self.assertReverts(self.transferFrom, spender, approver, receiver, value)
-=======
-        assertReverts(self, self.transferFrom, spender, approver, receiver, value)
->>>>>>> 2073ab3c
 
 
 class TestERC20FeeToken(unittest.TestCase):
@@ -220,11 +201,7 @@
         self.assertNotEqual(owner, new_owner)
 
         # Only the owner must be able to change the new owner.
-<<<<<<< HEAD
         self.assertReverts(self.setOwner, new_owner, new_owner)
-=======
-        assertReverts(self, self.setOwner, new_owner, new_owner)
->>>>>>> 2073ab3c
 
         mine_tx(self.setOwner(owner, new_owner))
         self.assertEqual(self.owner(), new_owner)
@@ -238,21 +215,15 @@
         self.assertNotEqual(owner, fake_owner)
 
         # Only the owner is able to set the Transfer Fee Rate
-<<<<<<< HEAD
         self.assertReverts(self.setTransferFeeRate, fake_owner, new_transfer_fee_rate)
-=======
-        assertReverts(self, self.setTransferFeeRate, fake_owner, new_transfer_fee_rate)
->>>>>>> 2073ab3c
+
         mine_tx(self.setTransferFeeRate(owner, new_transfer_fee_rate))
         self.assertEqual(self.transferFeeRate(), new_transfer_fee_rate)
 
         # Maximum fee rate is UNIT /10
         bad_transfer_fee_rate = UNIT
-<<<<<<< HEAD
         self.assertReverts(self.setTransferFeeRate, owner, bad_transfer_fee_rate)
-=======
-        assertReverts(self, self.setTransferFeeRate, owner, bad_transfer_fee_rate)
->>>>>>> 2073ab3c
+
         self.assertEqual(self.transferFeeRate(), new_transfer_fee_rate)
 
     def test_getTransferFeeIncurred(self):
@@ -285,11 +256,7 @@
         fee_pool = self.feePool()
 
         # This should fail because receiver has no tokens
-<<<<<<< HEAD
         self.assertReverts(self.transfer, receiver, sender, value)
-=======
-        assertReverts(self, self.transfer, receiver, sender, value)
->>>>>>> 2073ab3c
 
         mine_tx(self.transfer(sender, receiver, value))
 
@@ -305,11 +272,7 @@
         fee_pool = self.feePool()
 
         # This should fail because balance < value
-<<<<<<< HEAD
         self.assertReverts(self.transfer, sender, receiver, value)
-=======
-        assertReverts(self, self.transfer, sender, receiver, value)
->>>>>>> 2073ab3c
 
         # 0 Value transfers are allowed and incur no fee.
         value = 0
@@ -367,11 +330,7 @@
         fee_pool = self.feePool()
 
         # This fails because there has been no approval yet
-<<<<<<< HEAD
         self.assertReverts(self.transferFrom, spender, approver, receiver, value)
-=======
-        assertReverts(self, self.transferFrom, spender, approver, receiver, value)
->>>>>>> 2073ab3c
 
         # Approve total amount inclusive of fee
         mine_tx(self.approve(approver, spender, total_value))
@@ -403,11 +362,7 @@
         mine_tx(self.approve(approver, spender, total_value))
 
         # This should fail because the approver has no tokens.
-<<<<<<< HEAD
         self.assertReverts(self.transferFrom, spender, approver, receiver, value)
-=======
-        assertReverts(self, self.transferFrom, spender, approver, receiver, value)
->>>>>>> 2073ab3c
 
     def test_withdrawFee(self): 
         receiver = W3.eth.accounts[1]
@@ -441,17 +396,10 @@
         fee_pool = self.feePool()
 
         # This should fail because only the Fee Authority can withdraw fees
-<<<<<<< HEAD
         self.assertReverts(self.withdrawFee, not_fee_authority, not_fee_authority, fee_pool)
 
         # Failure due to too-large a withdrawal.
         self.assertReverts(self.withdrawFee, self.fee_authority, fee_receiver, fee_pool + 1)
-=======
-        assertReverts(self, self.withdrawFee, not_fee_authority, not_fee_authority, fee_pool)
-
-        # Failure due to too-large a withdrawal.
-        assertReverts(self, self.withdrawFee, self.fee_authority, fee_receiver, fee_pool + 1)
->>>>>>> 2073ab3c
 
         # Partial withdrawal leaves stuff in the pool
         mine_tx(self.withdrawFee(self.fee_authority, fee_receiver, fee_pool // 4))
