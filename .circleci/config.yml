version: 2.1
commands:
  cmd-fork-start:
    description: Starts a local ganache fork on the specified network
    parameters:
      network:
        type: string
      reset:
        type: boolean
        default: false
    steps:
      - run:
          command: node publish fork --network << parameters.network >> <<# parameters.reset >> --reset <</ parameters.reset >> --unlock-accounts 0xF977814e90dA44bFA03b6295A0616a897441aceC
          background: true
      - cmd-wait-for-rpc
  cmd-local-start:
    description: Starts a local ganache chain
    steps:
      - run:
          command: npx buidler node
          background: true
      - cmd-wait-for-rpc
  cmd-wait-for-rpc:
    steps:
      - run: sleep 5
      - run:
          shell: /bin/sh
          command: |
            wget --retry-connrefused --waitretry=1 --read-timeout=120 --timeout=120 -t 100 http://localhost:8545
            :
jobs:
  job-compile:
    working_directory: ~/repo
    docker:
      - image: circleci/node:12.18
        auth:
          username: $DOCKERHUB_USERNAME
          password: $DOCKERHUB_TOKEN
    steps:
      - checkout
      - attach_workspace:
          at: .
      - run: npx buidler compile --optimizer --fail-oversize
      - run: npx buidler compile --use-ovm --optimizer --fail-oversize
  job-diff-prod-tests-local-ovm:
    working_directory: ~/repo
    docker:
      - image: circleci/node:12.18
        auth:
          username: $DOCKERHUB_USERNAME
          password: $DOCKERHUB_TOKEN
    steps:
      - checkout
      - attach_workspace:
          at: .
      - run: node publish build
      - cmd-local-start
      - run: node publish deploy --network local --fresh-deploy --yes --use-ovm --ignore-safety-checks --ignore-custom-parameters --deployment-path ./publish/deployed/local-ovm
      - run: npm run test:prod -- --use-ovm --patch-fresh-deployment --deployment-path ./publish/deployed/local-ovm
  job-diff-prod-tests-local:
    working_directory: ~/repo
    docker:
      - image: circleci/node:12.18
        auth:
          username: $DOCKERHUB_USERNAME
          password: $DOCKERHUB_TOKEN
    steps:
      - checkout
      - attach_workspace:
          at: .
      - run: node publish build
      - cmd-local-start
      - run: node publish deploy --network local --fresh-deploy --yes
      - run: npm run test:prod -- --patch-fresh-deployment
  job-diff-prod-tests:
    working_directory: ~/repo
    docker:
      - image: circleci/node:12.18
        auth:
          username: $DOCKERHUB_USERNAME
          password: $DOCKERHUB_TOKEN
    parameters:
      network:
        type: string
    steps:
      - checkout
      - attach_workspace:
          at: .
      - run: node publish build
      - cmd-fork-start:
          network: << parameters.network >>
          reset: true
      - run: node publish prepare-deploy --network << parameters.network >>
      - run: node publish deploy --add-new-synths --use-fork --yes --network << parameters.network >>
      - run: npm run test:prod:gas -- --patch-fresh-deployment && npx codechecks codechecks.prod.yml
      - store_artifacts:
          path: test-gas-used-prod.log
  job-lint:
    working_directory: ~/repo
    docker:
      - image: circleci/node:12.18
        auth:
          username: $DOCKERHUB_USERNAME
          password: $DOCKERHUB_TOKEN
    steps:
      - checkout
      - attach_workspace:
          at: .
      - run: npm run lint
  job-pack-browser:
    working_directory: ~/repo
    docker:
      - image: circleci/node:12.18
        auth:
          username: $DOCKERHUB_USERNAME
          password: $DOCKERHUB_TOKEN
    steps:
      - checkout
      - attach_workspace:
          at: .
      - run: npm run pack
      - store_artifacts:
          path: browser.js
  job-prepare:
    working_directory: ~/repo
    docker:
      - image: circleci/node:12.18
        auth:
          username: $DOCKERHUB_USERNAME
          password: $DOCKERHUB_TOKEN
    steps:
      - checkout
      - restore_cache:
          keys:
            - "v2-dependencies-"
      - run: npm install
      - save_cache:
          key: "v2-dependencies-"
          paths:
            - node_modules
      - persist_to_workspace:
          root: .
          paths:
            - node_modules
  job-prod-tests:
    working_directory: ~/repo
    docker:
      - image: circleci/node:12.18
        auth:
          username: $DOCKERHUB_USERNAME
          password: $DOCKERHUB_TOKEN
    parameters:
      network:
        type: string
    steps:
      - checkout
      - attach_workspace:
          at: .
      - cmd-fork-start:
          network: << parameters.network >>
      - run: npm run test:prod:gas && npx codechecks codechecks.prod.yml
      - store_artifacts:
          path: test-gas-used-prod.log
  job-static-analysis:
    working_directory: ~/repo
    docker:
      - image: circleci/node:12.18
        auth:
          username: $DOCKERHUB_USERNAME
          password: $DOCKERHUB_TOKEN
    steps:
      - checkout
      - attach_workspace:
          at: .
      - run:
          name: Show Slither output
          command: |
            set +e
            slither .
            exit 0
  job-test-deploy-script:
    working_directory: ~/repo
    docker:
      - image: circleci/node:12.18
        auth:
          username: $DOCKERHUB_USERNAME
          password: $DOCKERHUB_TOKEN
    resource_class: large
    steps:
      - checkout
      - attach_workspace:
          at: .
      - run:
          name: Test and output logs
          command: |
            set +e
            npm run test:publish
            EXIT_CODE=$?
            if [ $EXIT_CODE -gt 0 ]; then
              tail -n 2000 test/publish/test.log; # show tail of logs here if test failed
            fi
            npx ansi-to-html --newline --bg black test/publish/test.log > test/publish/test-log.html
            exit $EXIT_CODE
      - store_artifacts:
          path: test/publish/test-log.html
          destination: test-log.html
<<<<<<< HEAD
  job-test-ovm-bridge:
    working_directory: ~/repo
    docker:
      - image: circleci/node:12.18
        auth:
          username: $DOCKERHUB_USERNAME
          password: $DOCKERHUB_TOKEN
    steps:
      - checkout
      - attach_workspace:
          at: .
      - run: npm run test:prod:ovm
=======
>>>>>>> 8a85092d
  job-unit-tests-coverage:
    working_directory: ~/repo
    docker:
      - image: circleci/node:12.18
        auth:
          username: $DOCKERHUB_USERNAME
          password: $DOCKERHUB_TOKEN
    resource_class: xlarge
    steps:
      - checkout
      - attach_workspace:
          at: .
      - run: NODE_OPTIONS=--max_old_space_size=4096 npm run coverage
      - run: bash <(curl -s https://codecov.io/bash)
  job-unit-tests-gas-report:
    working_directory: ~/repo
    docker:
      - image: circleci/node:12.18
        auth:
          username: $DOCKERHUB_USERNAME
          password: $DOCKERHUB_TOKEN
    steps:
      - checkout
      - attach_workspace:
          at: .
      - run: npm run test:gas && npx codechecks codechecks.unit.yml
      - store_artifacts:
          path: test-gas-used.log
  job-unit-tests-legacy:
    working_directory: ~/repo
    docker:
      - image: circleci/node:12.18
        auth:
          username: $DOCKERHUB_USERNAME
          password: $DOCKERHUB_TOKEN
    resource_class: large
    steps:
      - checkout
      - attach_workspace:
          at: .
      - run: npm run compile:legacy
      - run: npx buidler test:legacy
  job-unit-tests-ovm:
    working_directory: ~/repo
    docker:
      - image: circleci/node:12.18
        auth:
          username: $DOCKERHUB_USERNAME
          password: $DOCKERHUB_TOKEN
    steps:
      - checkout
      - attach_workspace:
          at: .
      - run:
          command: |
            npx buidler compile --use-ovm --optimizer
  job-unit-tests:
    working_directory: ~/repo
    docker:
      - image: circleci/node:12.18
        auth:
          username: $DOCKERHUB_USERNAME
          password: $DOCKERHUB_TOKEN
    resource_class: large
    steps:
      - checkout
      - attach_workspace:
          at: .
      - run: npx buidler compile --showsize --optimizer
      - run:
          name: Test and output gas used
          command: |
            set +e
            npm test
            EXIT_CODE=$?
            cat test-gas-used.log
            printf "\\n"
            exit $EXIT_CODE
  job-validate-deployments:
    working_directory: ~/repo
    docker:
      - image: circleci/node:12.18
        auth:
          username: $DOCKERHUB_USERNAME
          password: $DOCKERHUB_TOKEN
    steps:
      - checkout
      - attach_workspace:
          at: .
      - run: npm run test:deployments
  job-validate-etherscan:
    working_directory: ~/repo
    docker:
      - image: circleci/node:12.18
        auth:
          username: $DOCKERHUB_USERNAME
          password: $DOCKERHUB_TOKEN
    parameters:
      network:
        type: string
    steps:
      - checkout
      - attach_workspace:
          at: .
      - run: npm run test:etherscan --  --network << parameters.network >>
workflows:
  workflow-any:
    jobs:
      - job-prepare
      - job-lint:
          requires:
            - job-prepare
      - job-compile:
          requires:
            - job-prepare
      - job-static-analysis:
          requires:
            - job-prepare
  workflow-develop:
    jobs:
      - job-prepare:
          filters:
            branches:
              only: /.*(develop|staging|master).*/
      - job-unit-tests:
          filters:
            branches:
              only: /.*(develop|staging|master).*/
          requires:
            - job-prepare
      - job-unit-tests-gas-report:
          filters:
            branches:
              only: /.*(develop|staging|master).*/
          requires:
            - job-prepare
      - job-unit-tests-legacy:
          filters:
            branches:
              only: /.*(develop|staging|master).*/
          requires:
            - job-prepare
      - job-test-deploy-script:
          filters:
            branches:
              only: /.*(develop|staging|master).*/
          requires:
            - job-prepare
<<<<<<< HEAD
      - job-test-ovm-bridge:
          filters:
            branches:
              only: /.*(develop|staging|master).*/
          requires:
            - job-prepare
=======
>>>>>>> 8a85092d
      - job-unit-tests-ovm:
          filters:
            branches:
              only: /.*(develop|staging|master).*/
          requires:
            - job-prepare
  workflow-master:
    jobs:
      - job-prepare:
          filters:
            branches:
              only: /.*(master).*/
  workflow-scheduled:
    triggers:
      - schedule:
          cron: "0 0 * * *"
          filters:
            branches:
              only:
                - master
    jobs:
      - job-prepare
      - job-validate-deployments:
          requires:
            - job-prepare
      - job-prod-tests:
          name: job-prod-tests-mainnet
          network: mainnet
          requires:
            - job-prepare
      - job-prod-tests:
          name: job-prod-tests-rinkeby
          network: rinkeby
          requires:
            - job-prepare
      - job-prod-tests:
          name: job-prod-tests-kovan
          network: kovan
          requires:
            - job-prepare
      - job-diff-prod-tests-local:
          name: job-diff-prod-tests-local
          requires:
            - job-prepare
      - job-diff-prod-tests-local-ovm:
          name: job-diff-prod-tests-local-ovm
          requires:
            - job-prepare
  workflow-staging:
    jobs:
      - job-prepare:
          filters:
            branches:
              only: /.*(staging|master).*/
      - job-pack-browser:
          filters:
            branches:
              only: /.*(staging|master).*/
          requires:
            - job-prepare
      - job-validate-deployments:
          filters:
            branches:
              only: /.*(staging|master).*/
          requires:
            - job-prepare
      - job-prod-tests:
          name: job-prod-tests-mainnet
          network: mainnet
          filters:
            branches:
              only: /.*(staging|master).*/
          requires:
            - job-prepare
      - job-prod-tests:
          name: job-prod-tests-rinkeby
          network: rinkeby
          filters:
            branches:
              only: /.*(staging|master).*/
          requires:
            - job-prepare
      - job-prod-tests:
          name: job-prod-tests-kovan
          network: kovan
          filters:
            branches:
              only: /.*(staging|master).*/
          requires:
            - job-prepare
      - job-diff-prod-tests-local:
          name: job-diff-prod-tests-local
          filters:
            branches:
              only: /.*(staging|master).*/
          requires:
            - job-prepare
      - job-diff-prod-tests-local-ovm:
          name: job-diff-prod-tests-local-ovm
          filters:
            branches:
              only: /.*(staging|master).*/
          requires:
            - job-prepare
      - job-diff-prod-tests:
          name: job-diff-prod-tests-mainnet
          network: mainnet
          filters:
            branches:
              only: /.*(staging|master).*/
          requires:
            - job-prepare
      - job-diff-prod-tests:
          name: job-diff-prod-tests-rinkeby
          network: rinkeby
          filters:
            branches:
              only: /.*(staging|master).*/
          requires:
            - job-prepare
      - job-diff-prod-tests:
          name: job-diff-prod-tests-kovan
          network: kovan
          filters:
            branches:
              only: /.*(staging|master).*/
          requires:
            - job-prepare<|MERGE_RESOLUTION|>--- conflicted
+++ resolved
@@ -204,21 +204,6 @@
       - store_artifacts:
           path: test/publish/test-log.html
           destination: test-log.html
-<<<<<<< HEAD
-  job-test-ovm-bridge:
-    working_directory: ~/repo
-    docker:
-      - image: circleci/node:12.18
-        auth:
-          username: $DOCKERHUB_USERNAME
-          password: $DOCKERHUB_TOKEN
-    steps:
-      - checkout
-      - attach_workspace:
-          at: .
-      - run: npm run test:prod:ovm
-=======
->>>>>>> 8a85092d
   job-unit-tests-coverage:
     working_directory: ~/repo
     docker:
@@ -367,15 +352,6 @@
               only: /.*(develop|staging|master).*/
           requires:
             - job-prepare
-<<<<<<< HEAD
-      - job-test-ovm-bridge:
-          filters:
-            branches:
-              only: /.*(develop|staging|master).*/
-          requires:
-            - job-prepare
-=======
->>>>>>> 8a85092d
       - job-unit-tests-ovm:
           filters:
             branches:
